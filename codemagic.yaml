workflows:
  ios_capacitor_testflight:
    name: iOS • Capacitor → TestFlight
    instance_type: mac_mini_m1
    max_build_duration: 60

    environment:
      groups:
<<<<<<< HEAD
        - appstore_credentials
      vars:
        APP_VERSION: "1.0.0"
      xcode: "16.0"
      cocoapods: "default"
      node: "20.11.1"
      npm: "10"
    scripts:
      - name: Resolve version/build
        script: |
          set -euo pipefail
          : "${APP_VERSION:=1.0.0}"
          APP_BUILD="$(date +%y%m%d%H%M)"
          {
            echo "APP_VERSION=$APP_VERSION"
            echo "APP_BUILD=$APP_BUILD"
          } >> "$CM_ENV"
      - name: Install npm dependencies
        script: npm ci
      - name: Build web assets
        script: npm run build
      - name: Sync Capacitor iOS wrapper
        script: npx cap sync ios
      - name: Verify iOS project exists
        script: |
          set -euo pipefail
          test -f ios/App/App.xcodeproj/project.pbxproj
      - name: Install CocoaPods dependencies
        script: |
          set -euo pipefail
          cd ios/App
          pod install
      - name: Prepare export options
        script: |
          cat <<'PLIST' > "$CM_BUILD_DIR/ExportOptions.plist"
          <?xml version="1.0" encoding="UTF-8"?>
          <!DOCTYPE plist PUBLIC "-//Apple//DTD PLIST 1.0//EN" "http://www.apple.com/DTDs/PropertyList-1.0.dtd">
          <plist version="1.0">
            <dict>
              <key>method</key>
              <string>app-store</string>
              <key>signingStyle</key>
              <string>automatic</string>
              <key>stripSwiftSymbols</key>
              <true/>
              <key>uploadBitcode</key>
              <false/>
              <key>compileBitcode</key>
              <true/>
              <key>destination</key>
              <string>export</string>
              <key>manageAppVersionAndBuildNumber</key>
              <true/>
            </dict>
          </plist>
          PLIST
      - name: Archive iOS build
        script: |
          set -euo pipefail
          cd ios/App
          xcodebuild \
            -workspace App.xcworkspace \
            -scheme App \
            -configuration Release \
            -sdk iphoneos \
            -archivePath "$CM_BUILD_DIR/App.xcarchive" \
            -allowProvisioningUpdates \
            DEVELOPMENT_TEAM="${TEAM_ID}" \
            MARKETING_VERSION="$APP_VERSION" \
            CURRENT_PROJECT_VERSION="$APP_BUILD" \
            clean archive
      - name: Export IPA
        script: |
          set -euo pipefail
          xcodebuild \
            -exportArchive \
            -archivePath "$CM_BUILD_DIR/App.xcarchive" \
            -exportOptionsPlist "$CM_BUILD_DIR/ExportOptions.plist" \
            -exportPath "$CM_BUILD_DIR/export"
    artifacts:
      - $CM_BUILD_DIR/App.xcarchive
      - $CM_BUILD_DIR/export/*.ipa
    publishing:
      app_store_connect:
        api_key:
          key_id: $APP_STORE_CONNECT_KEY_IDENTIFIER
          issuer_id: $APP_STORE_CONNECT_ISSUER_ID
          private_key: $APP_STORE_CONNECT_PRIVATE_KEY
=======
        - appstore_credentials       # (Codemagic UI group with your Apple/ASC secrets)
      xcode: 15.4                  # Pin Xcode version for consistency
      vars:
        BUNDLE_ID: "com.example.app"   # Your iOS bundle identifier
        TEAM_ID: "ABCDEFGHIJ"          # Your Apple Team ID

    cache:
      cache_paths:
        - ~/.npm
        - ~/Library/Caches/CocoaPods

    scripts:
      - name: Install deps & build web
        script: |
          set -euo pipefail
          npm ci
          npm run build

      - name: Ensure iOS platform (idempotent + self-heal)
        script: |
          set -euo pipefail
          PROJECT_DIR="ios/App"
          XCPROJ="$PROJECT_DIR/App.xcodeproj"
          XCWORK="$PROJECT_DIR/App.xcworkspace"
          if [ -d "$XCPROJ" ] || [ -d "$XCWORK" ]; then
            echo "✅ iOS project exists — skipping add"
          else
            if [ -d ios ]; then
              echo "⚠️ ios/ exists but no Xcode project — re-adding cleanly"
              rm -rf ios
            fi
            echo "🆕 Adding iOS platform..."
            npm i -D @capacitor/ios
            npx cap add ios
          fi

      - name: Sync iOS & CocoaPods
        script: |
          set -euo pipefail
          npx cap sync ios
          cd ios/App
          command -v pod >/dev/null 2>&1 || sudo gem install cocoapods --no-document
          pod repo update || true
          pod install --repo-update
          test -d App.xcworkspace || { echo "❌ CocoaPods didn't produce App.xcworkspace"; exit 1; }

      - name: Preflight ASC vars (fail fast if missing)
        script: |
          set -euo pipefail
          : "${APP_STORE_CONNECT_API_KEY:?Missing APP_STORE_CONNECT_API_KEY (.p8 contents)}"
          : "${APP_STORE_CONNECT_KEY_IDENTIFIER:?Missing APP_STORE_CONNECT_KEY_IDENTIFIER (Key ID)}"
          : "${APP_STORE_CONNECT_ISSUER_ID:?Missing APP_STORE_CONNECT_ISSUER_ID (Issuer ID)}"
          echo "✓ ASC vars present"

      - name: Xcode archive (automatic signing)
        script: |
          set -euo pipefail
          xcodebuild -workspace "ios/App/App.xcworkspace" \
            -scheme "App" \
            -configuration Release \
            -sdk iphoneos \
            -destination "generic/platform=iOS" \
            -archivePath "$CM_BUILD_DIR/App.xcarchive" \
            -allowProvisioningUpdates \
            -quiet \
            clean archive

      - name: Export IPA
        script: |
          set -euo pipefail
          cat > exportOptions.plist <<'PLIST'
          <?xml version="1.0" encoding="UTF-8"?>
          <!DOCTYPE plist PUBLIC "-//Apple//DTD PLIST 1.0//EN" 
          "http://www.apple.com/DTDs/PropertyList-1.0.dtd">
          <plist version="1.0"><dict>
            <key>method</key><string>app-store</string>
            <key>teamID</key><string>${TEAM_ID}</string>
            <key>destination</key><string>export</string>
            <key>stripSwiftSymbols</key><true/>
            <key>compileBitcode</key><false/>
          </dict></plist>
          PLIST
          xcodebuild -exportArchive \
            -archivePath "$CM_BUILD_DIR/App.xcarchive" \
            -exportOptionsPlist exportOptions.plist \
            -exportPath "$CM_BUILD_DIR/export"

    artifacts:
      - $CM_BUILD_DIR/export/*.ipa
      - $CM_BUILD_DIR/App.xcarchive

    publishing:
      app_store_connect:
        api_key:  $APP_STORE_CONNECT_API_KEY       # (full .p8 contents; provided via env group)
        key_id:   $APP_STORE_CONNECT_KEY_IDENTIFIER
        issuer_id:$APP_STORE_CONNECT_ISSUER_ID
>>>>>>> c9540002
        submit_to_testflight: true<|MERGE_RESOLUTION|>--- conflicted
+++ resolved
@@ -6,7 +6,6 @@
 
     environment:
       groups:
-<<<<<<< HEAD
         - appstore_credentials
       vars:
         APP_VERSION: "1.0.0"
@@ -95,102 +94,4 @@
           key_id: $APP_STORE_CONNECT_KEY_IDENTIFIER
           issuer_id: $APP_STORE_CONNECT_ISSUER_ID
           private_key: $APP_STORE_CONNECT_PRIVATE_KEY
-=======
-        - appstore_credentials       # (Codemagic UI group with your Apple/ASC secrets)
-      xcode: 15.4                  # Pin Xcode version for consistency
-      vars:
-        BUNDLE_ID: "com.example.app"   # Your iOS bundle identifier
-        TEAM_ID: "ABCDEFGHIJ"          # Your Apple Team ID
-
-    cache:
-      cache_paths:
-        - ~/.npm
-        - ~/Library/Caches/CocoaPods
-
-    scripts:
-      - name: Install deps & build web
-        script: |
-          set -euo pipefail
-          npm ci
-          npm run build
-
-      - name: Ensure iOS platform (idempotent + self-heal)
-        script: |
-          set -euo pipefail
-          PROJECT_DIR="ios/App"
-          XCPROJ="$PROJECT_DIR/App.xcodeproj"
-          XCWORK="$PROJECT_DIR/App.xcworkspace"
-          if [ -d "$XCPROJ" ] || [ -d "$XCWORK" ]; then
-            echo "✅ iOS project exists — skipping add"
-          else
-            if [ -d ios ]; then
-              echo "⚠️ ios/ exists but no Xcode project — re-adding cleanly"
-              rm -rf ios
-            fi
-            echo "🆕 Adding iOS platform..."
-            npm i -D @capacitor/ios
-            npx cap add ios
-          fi
-
-      - name: Sync iOS & CocoaPods
-        script: |
-          set -euo pipefail
-          npx cap sync ios
-          cd ios/App
-          command -v pod >/dev/null 2>&1 || sudo gem install cocoapods --no-document
-          pod repo update || true
-          pod install --repo-update
-          test -d App.xcworkspace || { echo "❌ CocoaPods didn't produce App.xcworkspace"; exit 1; }
-
-      - name: Preflight ASC vars (fail fast if missing)
-        script: |
-          set -euo pipefail
-          : "${APP_STORE_CONNECT_API_KEY:?Missing APP_STORE_CONNECT_API_KEY (.p8 contents)}"
-          : "${APP_STORE_CONNECT_KEY_IDENTIFIER:?Missing APP_STORE_CONNECT_KEY_IDENTIFIER (Key ID)}"
-          : "${APP_STORE_CONNECT_ISSUER_ID:?Missing APP_STORE_CONNECT_ISSUER_ID (Issuer ID)}"
-          echo "✓ ASC vars present"
-
-      - name: Xcode archive (automatic signing)
-        script: |
-          set -euo pipefail
-          xcodebuild -workspace "ios/App/App.xcworkspace" \
-            -scheme "App" \
-            -configuration Release \
-            -sdk iphoneos \
-            -destination "generic/platform=iOS" \
-            -archivePath "$CM_BUILD_DIR/App.xcarchive" \
-            -allowProvisioningUpdates \
-            -quiet \
-            clean archive
-
-      - name: Export IPA
-        script: |
-          set -euo pipefail
-          cat > exportOptions.plist <<'PLIST'
-          <?xml version="1.0" encoding="UTF-8"?>
-          <!DOCTYPE plist PUBLIC "-//Apple//DTD PLIST 1.0//EN" 
-          "http://www.apple.com/DTDs/PropertyList-1.0.dtd">
-          <plist version="1.0"><dict>
-            <key>method</key><string>app-store</string>
-            <key>teamID</key><string>${TEAM_ID}</string>
-            <key>destination</key><string>export</string>
-            <key>stripSwiftSymbols</key><true/>
-            <key>compileBitcode</key><false/>
-          </dict></plist>
-          PLIST
-          xcodebuild -exportArchive \
-            -archivePath "$CM_BUILD_DIR/App.xcarchive" \
-            -exportOptionsPlist exportOptions.plist \
-            -exportPath "$CM_BUILD_DIR/export"
-
-    artifacts:
-      - $CM_BUILD_DIR/export/*.ipa
-      - $CM_BUILD_DIR/App.xcarchive
-
-    publishing:
-      app_store_connect:
-        api_key:  $APP_STORE_CONNECT_API_KEY       # (full .p8 contents; provided via env group)
-        key_id:   $APP_STORE_CONNECT_KEY_IDENTIFIER
-        issuer_id:$APP_STORE_CONNECT_ISSUER_ID
->>>>>>> c9540002
         submit_to_testflight: true