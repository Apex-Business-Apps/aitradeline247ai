--- conflicted
+++ resolved
@@ -6,10 +6,7 @@
     environment:
       groups:
         - appstore_credentials
-<<<<<<< HEAD
         - ios_signing
-=======
->>>>>>> 25b70ed6
       vars:
         APP_VERSION: "1.0.0"
         XCODE_WORKSPACE: "ios/App/App.xcworkspace"
@@ -51,14 +48,9 @@
           #!/bin/bash
           set -euo pipefail
           missing=0
-<<<<<<< HEAD
           : "${XCODE_WORKSPACE:=ios/App/App.xcworkspace}"
           PROJECT_FILE="ios/App/App.xcodeproj/project.pbxproj"
           WORKSPACE_PATH="$XCODE_WORKSPACE"
-=======
-          PROJECT_FILE="ios/App/App.xcodeproj/project.pbxproj"
-          WORKSPACE_PATH="${XCODE_WORKSPACE}"
->>>>>>> 25b70ed6
           if [ ! -f "$PROJECT_FILE" ]; then
             echo "Expected $PROJECT_FILE before running pod install" >&2
             echo "Run 'npx cap add ios' locally and commit the generated wrapper" >&2
@@ -76,18 +68,12 @@
         script: |
           #!/bin/bash
           set -euo pipefail
-<<<<<<< HEAD
           : "${XCODE_WORKSPACE:=ios/App/App.xcworkspace}"
           : "${XCODE_SCHEME:=App}"
           : "${BUNDLE_ID:=com.apex.tradeline}"
           WORKSPACE="$XCODE_WORKSPACE"
           SCHEME="$XCODE_SCHEME"
           BUNDLE="$BUNDLE_ID"
-=======
-          WORKSPACE="${XCODE_WORKSPACE}"
-          SCHEME="${XCODE_SCHEME}"
-          BUNDLE="${BUNDLE_ID}"
->>>>>>> 25b70ed6
           STORE_ID="${APP_STORE_ID:-}"
 
           echo "Using Xcode workspace: $WORKSPACE"
@@ -103,7 +89,6 @@
             printf 'BUNDLE_ID=%s\n' "$BUNDLE"
             printf 'APP_STORE_ID=%s\n' "$STORE_ID"
           } >> "$CM_ENV"
-<<<<<<< HEAD
       - name: Verify signing environment
         script: |
           #!/bin/bash
@@ -165,49 +150,6 @@
             printf 'PROVISIONING_PROFILE_PATH=%s\n' "$PROFILE_PATH"
             printf 'PROVISIONING_PROFILE_NAME=%s\n' "$PROFILE_NAME"
             printf 'PROVISIONING_PROFILE_UUID=%s\n' "$PROFILE_UUID"
-=======
-      - name: Resolve signing configuration
-        script: |
-          #!/bin/bash
-          set -euo pipefail
-          TEAM="${TEAM_ID:-${APPLE_TEAM_ID:-${DEVELOPMENT_TEAM:-}}}"
-          KEY_ID="${APP_STORE_CONNECT_KEY_IDENTIFIER:-${APPSTORE_KEY_ID:-${APPSTORECONNECT_KEY_ID:-}}}"
-          ISSUER="${APP_STORE_CONNECT_ISSUER_ID:-${APPSTORE_ISSUER_ID:-${APPSTORECONNECT_ISSUER_ID:-}}}"
-          PRIVATE_KEY="${APP_STORE_CONNECT_PRIVATE_KEY:-${APPSTORE_PRIVATE_KEY:-${APPSTORECONNECT_PRIVATE_KEY:-}}}"
-
-          missing=0
-          if [ -z "$TEAM" ]; then
-            echo "Missing required environment variable for Apple development team (TEAM_ID / APPLE_TEAM_ID / DEVELOPMENT_TEAM)." >&2
-            missing=1
-          fi
-          if [ -z "$KEY_ID" ]; then
-            echo "Missing App Store Connect API key identifier (APP_STORE_CONNECT_KEY_IDENTIFIER)." >&2
-            missing=1
-          fi
-          if [ -z "$ISSUER" ]; then
-            echo "Missing App Store Connect issuer identifier (APP_STORE_CONNECT_ISSUER_ID)." >&2
-            missing=1
-          fi
-          if [ -z "$PRIVATE_KEY" ]; then
-            echo "Missing App Store Connect private key (APP_STORE_CONNECT_PRIVATE_KEY)." >&2
-            missing=1
-          fi
-
-          if [ "$missing" -ne 0 ]; then
-            echo "Populate the Codemagic environment groups with the Apple signing credentials before retrying." >&2
-            exit 1
-          fi
-
-          KEY_PATH="$CM_BUILD_DIR/appstore_key.p8"
-          printf '%s\n' "$PRIVATE_KEY" > "$KEY_PATH"
-          chmod 600 "$KEY_PATH"
-
-          {
-            printf 'SIGNING_TEAM=%s\n' "$TEAM"
-            printf 'ASC_KEY_ID=%s\n' "$KEY_ID"
-            printf 'ASC_ISSUER_ID=%s\n' "$ISSUER"
-            printf 'ASC_KEY_PATH=%s\n' "$KEY_PATH"
->>>>>>> 25b70ed6
           } >> "$CM_ENV"
       - name: Install CocoaPods dependencies
         script: |
@@ -217,15 +159,11 @@
           pod install
       - name: Prepare export options
         script: |
-<<<<<<< HEAD
           #!/bin/bash
           set -euo pipefail
           : "${BUNDLE_ID:=com.apex.tradeline}"
           : "${PROVISIONING_PROFILE_NAME:?Missing PROVISIONING_PROFILE_NAME from signing step}"
           cat <<PLIST > "$CM_BUILD_DIR/ExportOptions.plist"
-=======
-          cat <<'PLIST' > "$CM_BUILD_DIR/ExportOptions.plist"
->>>>>>> 25b70ed6
           <?xml version="1.0" encoding="UTF-8"?>
           <!DOCTYPE plist PUBLIC "-//Apple//DTD PLIST 1.0//EN" "http://www.apple.com/DTDs/PropertyList-1.0.dtd">
           <plist version="1.0">
@@ -233,16 +171,12 @@
               <key>method</key>
               <string>app-store</string>
               <key>signingStyle</key>
-<<<<<<< HEAD
               <string>manual</string>
               <key>provisioningProfiles</key>
               <dict>
                 <key>${BUNDLE_ID}</key>
                 <string>${PROVISIONING_PROFILE_NAME}</string>
               </dict>
-=======
-              <string>automatic</string>
->>>>>>> 25b70ed6
               <key>stripSwiftSymbols</key>
               <true/>
               <key>uploadBitcode</key>
@@ -260,7 +194,6 @@
         script: |
           set -euo pipefail
           cd ios/App
-<<<<<<< HEAD
           : "${XCODE_WORKSPACE:=ios/App/App.xcworkspace}"
           : "${XCODE_SCHEME:=App}"
           : "${BUNDLE_ID:=com.apex.tradeline}"
@@ -270,11 +203,6 @@
           WORKSPACE="$XCODE_WORKSPACE"
           SCHEME="$XCODE_SCHEME"
           BUNDLE="$BUNDLE_ID"
-=======
-          WORKSPACE="${XCODE_WORKSPACE}"
-          SCHEME="${XCODE_SCHEME}"
-          BUNDLE="${BUNDLE_ID}"
->>>>>>> 25b70ed6
           WORKSPACE_NAME="$(basename "$WORKSPACE")"
           xcodebuild \
             -workspace "$WORKSPACE_NAME" \
@@ -283,7 +211,6 @@
             -sdk iphoneos \
             -archivePath "$CM_BUILD_DIR/App.xcarchive" \
             -allowProvisioningUpdates \
-<<<<<<< HEAD
             DEVELOPMENT_TEAM="${TEAM_ID}" \
             CODE_SIGN_STYLE=Manual \
             CODE_SIGN_IDENTITY="Apple Distribution" \
@@ -291,10 +218,6 @@
             PROVISIONING_PROFILE="$PROVISIONING_PROFILE_UUID" \
             PRODUCT_BUNDLE_IDENTIFIER="$BUNDLE" \
             OTHER_CODE_SIGN_FLAGS="--keychain $SIGNING_KEYCHAIN_PATH" \
-=======
-            DEVELOPMENT_TEAM="${SIGNING_TEAM}" \
-            PRODUCT_BUNDLE_IDENTIFIER="$BUNDLE" \
->>>>>>> 25b70ed6
             MARKETING_VERSION="$APP_VERSION" \
             CURRENT_PROJECT_VERSION="$APP_BUILD" \
             clean archive
@@ -316,7 +239,6 @@
             exit 1
           fi
 
-<<<<<<< HEAD
           if [ -z "${APP_STORE_CONNECT_PRIVATE_KEY:-}" ]; then
             echo "APP_STORE_CONNECT_PRIVATE_KEY is not set; unable to upload to TestFlight." >&2
             exit 1
@@ -326,28 +248,14 @@
           printf '%s\n' "$APP_STORE_CONNECT_PRIVATE_KEY" > "$KEY_FILE"
           chmod 600 "$KEY_FILE"
 
-=======
-          KEY_PATH="${ASC_KEY_PATH}"
-          if [ ! -s "$KEY_PATH" ]; then
-            echo "App Store Connect private key file missing at $KEY_PATH" >&2
-            exit 1
-          fi
-
->>>>>>> 25b70ed6
           echo "Uploading $IPA_PATH to TestFlight via App Store Connect API key"
           xcrun altool \
             --upload-app \
             --type ios \
             --file "$IPA_PATH" \
-<<<<<<< HEAD
             --apiKey "$APP_STORE_CONNECT_KEY_IDENTIFIER" \
             --apiIssuer "$APP_STORE_CONNECT_ISSUER_ID" \
             --apiKeyFile "$KEY_FILE"
-=======
-            --apiKey "$ASC_KEY_ID" \
-            --apiIssuer "$ASC_ISSUER_ID" \
-            --apiKeyFile "$KEY_PATH"
->>>>>>> 25b70ed6
     artifacts:
       - $CM_BUILD_DIR/App.xcarchive
       - $CM_BUILD_DIR/export/*.ipa