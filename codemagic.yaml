--- conflicted
+++ resolved
@@ -45,7 +45,6 @@
           #!/bin/bash
           set -eu
           missing=0
-<<<<<<< HEAD
           PROJECT_FILE="ios/App/App.xcodeproj/project.pbxproj"
           WORKSPACE_PATH="${XCODE_WORKSPACE:-ios/App/App.xcworkspace}"
           if [ ! -f "$PROJECT_FILE" ]; then
@@ -55,15 +54,6 @@
           fi
           if [ ! -f "$WORKSPACE_PATH/contents.xcworkspacedata" ]; then
             echo "Expected $WORKSPACE_PATH/contents.xcworkspacedata before running pod install" >&2
-=======
-          if [ ! -f ios/App/App.xcodeproj/project.pbxproj ]; then
-            echo "Expected ios/App/App.xcodeproj/project.pbxproj before running pod install" >&2
-            echo "Run 'npx cap add ios' locally and commit the generated wrapper" >&2
-            missing=1
-          fi
-          if [ ! -f ios/App/App.xcworkspace/contents.xcworkspacedata ]; then
-            echo "Expected ios/App/App.xcworkspace/contents.xcworkspacedata before running pod install" >&2
->>>>>>> 1d070409
             echo "Ensure the workspace is committed or regenerate it with 'npx cap sync ios'" >&2
             missing=1
           fi
