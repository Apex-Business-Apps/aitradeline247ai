workflows:
  ios_capacitor_testflight:
    name: iOS Capacitor TestFlight
    instance_type: mac_mini_m2
    max_build_duration: 60
    environment:
      groups:
        - appstore_credentials
      vars:
        APP_VERSION: "1.0.0"
        XCODE_WORKSPACE: "ios/App/App.xcworkspace"
        XCODE_SCHEME: "App"
        BUNDLE_ID: "com.apex.tradeline"
        TEAM_ID: "NWGUYF42KW"
        APP_STORE_CONNECT_KEY_IDENTIFIER: "5XDRL75994"
        APP_STORE_CONNECT_ISSUER_ID: "7efaf094-3c6f-4c6c-afdb-d6e2c84871c7"
      xcode: "16.0"
      cocoapods: "default"
      node: "20.11.1"
      npm: "10"
    scripts:
      - name: Resolve version/build
        script: |
          set -euo pipefail
          : "${APP_VERSION:=1.0.0}"
          APP_BUILD="$(date +%y%m%d%H%M)"
          {
            echo "APP_VERSION=$APP_VERSION"
            echo "APP_BUILD=$APP_BUILD"
          } >> "$CM_ENV"
      - name: Install npm dependencies
        script: npm ci
      - name: Build web assets
        script: npm run build
      - name: Verify web build artifacts
        script: |
          #!/bin/bash
          set -euo pipefail
          if [ ! -f dist/index.html ]; then
            echo "Missing dist/index.html after npm run build" >&2
            exit 1
          fi
      - name: Sync Capacitor iOS wrapper
        script: |
          #!/bin/bash
          set -euo pipefail
          npx --yes cap sync ios
      - name: Verify iOS project exists
        script: |
          #!/bin/bash
          set -euo pipefail
          missing=0
          : "${XCODE_WORKSPACE:=ios/App/App.xcworkspace}"
          PROJECT_FILE="ios/App/App.xcodeproj/project.pbxproj"
          WORKSPACE_PATH="$XCODE_WORKSPACE"
          if [ ! -f "$PROJECT_FILE" ]; then
            echo "Expected $PROJECT_FILE before running pod install" >&2
            echo "Run 'npx cap add ios' locally and commit the generated wrapper" >&2
            missing=1
          fi
          if [ ! -f "$WORKSPACE_PATH/contents.xcworkspacedata" ]; then
            echo "Expected $WORKSPACE_PATH/contents.xcworkspacedata before running pod install" >&2
            echo "Ensure the workspace is committed or regenerate it with 'npx cap sync ios'" >&2
            missing=1
          fi
          if [ "$missing" -ne 0 ]; then
            exit 1
          fi
      - name: Normalize Xcode configuration
        script: |
          #!/bin/bash
          set -euo pipefail
          : "${XCODE_WORKSPACE:=ios/App/App.xcworkspace}"
          : "${XCODE_SCHEME:=App}"
          : "${BUNDLE_ID:=com.apex.tradeline}"
          WORKSPACE="$XCODE_WORKSPACE"
          SCHEME="$XCODE_SCHEME"
          BUNDLE="$BUNDLE_ID"
          STORE_ID="${APP_STORE_ID:-}"

          echo "Using Xcode workspace: $WORKSPACE"
          echo "Using Xcode scheme: $SCHEME"
          echo "Using bundle identifier: $BUNDLE"
          if [ -z "$STORE_ID" ]; then
            echo "Warning: APP_STORE_ID not provided; TestFlight upload will succeed but App Store metadata sync is unavailable." >&2
          fi

          {
            printf 'XCODE_WORKSPACE=%s\n' "$WORKSPACE"
            printf 'XCODE_SCHEME=%s\n' "$SCHEME"
            printf 'BUNDLE_ID=%s\n' "$BUNDLE"
            printf 'APP_STORE_ID=%s\n' "$STORE_ID"
          } >> "$CM_ENV"
      - name: Verify signing environment
        script: |
          #!/bin/bash
          set -euo pipefail
          missing=0
          for var in TEAM_ID APP_STORE_CONNECT_KEY_IDENTIFIER APP_STORE_CONNECT_ISSUER_ID APP_STORE_CONNECT_PRIVATE_KEY; do
            if [ -z "${!var:-}" ]; then
              echo "Missing required environment variable: $var" >&2
              missing=1
            fi
          done
          if [ "$missing" -ne 0 ]; then
            echo "Populate TEAM_ID and the App Store Connect API key variables in Codemagic's Environment groups." >&2
            exit 1
          fi
      - name: Fetch signing assets
        script: |
          #!/bin/bash
          set -euo pipefail
          python3 -m pip install --upgrade pip >/dev/null
          python3 -m pip install --quiet codemagic-cli-tools
          export PATH="$HOME/.local/bin:$HOME/Library/Python/3.11/bin:$HOME/Library/Python/3.10/bin:$HOME/Library/Python/3.9/bin:$PATH"

          app-store-connect fetch-signing-files \
            --type IOS_APP_STORE \
            --issuer-id "$APP_STORE_CONNECT_ISSUER_ID" \
            --key-id "$APP_STORE_CONNECT_KEY_IDENTIFIER" \
            --private-key "$APP_STORE_CONNECT_PRIVATE_KEY" \
            --create \
            "$BUNDLE_ID"

          CERT_DIR="$HOME/Library/MobileDevice/Certificates"
          PROFILE_DIR="$HOME/Library/MobileDevice/Provisioning Profiles"
          CERT_PATH="$(find "$CERT_DIR" -maxdepth 1 -name '*.p12' -print -quit)"
          CERT_PASSWORD_FILE="$(find "$CERT_DIR" -maxdepth 1 -name 'certificate_password.txt' -print -quit)"
          PROFILE_PATH="$(find "$PROFILE_DIR" -maxdepth 1 -name '*.mobileprovision' -print -quit)"

          if [ -z "$CERT_PATH" ] || [ -z "$CERT_PASSWORD_FILE" ] || [ -z "$PROFILE_PATH" ]; then
            echo "Failed to fetch signing materials from App Store Connect." >&2
            exit 1
          fi

<<<<<<< HEAD
          PROFILE_INFO="$(mktemp)"
          security cms -D -i "$PROFILE_PATH" > "$PROFILE_INFO"
          PROFILE_NAME="$(/usr/libexec/PlistBuddy -c 'Print :Name' "$PROFILE_INFO")"
          PROFILE_UUID="$(/usr/libexec/PlistBuddy -c 'Print :UUID' "$PROFILE_INFO")"

          if [ -z "$PROFILE_NAME" ] || [ -z "$PROFILE_UUID" ]; then
            echo "Unable to parse provisioning profile metadata." >&2
            exit 1
          fi

          rm -f "$PROFILE_INFO"

          keychain initialize
          keychain add-certificates --certificate "$CERT_PATH" --certificate-password "@file:$CERT_PASSWORD_FILE"

          {
            printf 'PROVISIONING_PROFILE_PATH=%s\n' "$PROFILE_PATH"
            printf 'PROVISIONING_PROFILE_NAME=%s\n' "$PROFILE_NAME"
            printf 'PROVISIONING_PROFILE_UUID=%s\n' "$PROFILE_UUID"
          } >> "$CM_ENV"
=======
          keychain initialize
          keychain add-certificates --certificate "$CERT_PATH" --certificate-password "@file:$CERT_PASSWORD_FILE"
          xcode-project use-profiles --project ios/App/App.xcodeproj --profile "$PROFILE_PATH" --archive-method app-store
>>>>>>> f37cda00
      - name: Install CocoaPods dependencies
        script: |
          #!/bin/bash
          set -euo pipefail
          cd ios/App
          pod install
      - name: Prepare export options
        script: |
          cat <<'PLIST' > "$CM_BUILD_DIR/ExportOptions.plist"
          <?xml version="1.0" encoding="UTF-8"?>
          <!DOCTYPE plist PUBLIC "-//Apple//DTD PLIST 1.0//EN" "http://www.apple.com/DTDs/PropertyList-1.0.dtd">
          <plist version="1.0">
            <dict>
              <key>method</key>
              <string>app-store</string>
              <key>signingStyle</key>
              <string>automatic</string>
              <key>stripSwiftSymbols</key>
              <true/>
              <key>uploadBitcode</key>
              <false/>
              <key>compileBitcode</key>
              <true/>
              <key>destination</key>
              <string>export</string>
              <key>manageAppVersionAndBuildNumber</key>
              <true/>
            </dict>
          </plist>
          PLIST
      - name: Archive iOS build
        script: |
          set -euo pipefail
          cd ios/App
          : "${XCODE_WORKSPACE:=ios/App/App.xcworkspace}"
          : "${XCODE_SCHEME:=App}"
          : "${BUNDLE_ID:=com.apex.tradeline}"
<<<<<<< HEAD
          : "${PROVISIONING_PROFILE_NAME:?Missing PROVISIONING_PROFILE_NAME from signing step}"
          : "${PROVISIONING_PROFILE_UUID:?Missing PROVISIONING_PROFILE_UUID from signing step}"
=======
>>>>>>> f37cda00
          WORKSPACE="$XCODE_WORKSPACE"
          SCHEME="$XCODE_SCHEME"
          BUNDLE="$BUNDLE_ID"
          WORKSPACE_NAME="$(basename "$WORKSPACE")"
          xcodebuild \
            -workspace "$WORKSPACE_NAME" \
            -scheme "$SCHEME" \
            -configuration Release \
            -sdk iphoneos \
            -archivePath "$CM_BUILD_DIR/App.xcarchive" \
            -allowProvisioningUpdates \
            DEVELOPMENT_TEAM="${TEAM_ID}" \
<<<<<<< HEAD
            CODE_SIGN_STYLE=Manual \
            CODE_SIGN_IDENTITY="Apple Distribution" \
            PROVISIONING_PROFILE_SPECIFIER="$PROVISIONING_PROFILE_NAME" \
            PROVISIONING_PROFILE="$PROVISIONING_PROFILE_UUID" \
=======
>>>>>>> f37cda00
            PRODUCT_BUNDLE_IDENTIFIER="$BUNDLE" \
            MARKETING_VERSION="$APP_VERSION" \
            CURRENT_PROJECT_VERSION="$APP_BUILD" \
            clean archive
      - name: Export IPA
        script: |
          set -euo pipefail
          xcodebuild \
            -exportArchive \
            -archivePath "$CM_BUILD_DIR/App.xcarchive" \
            -exportOptionsPlist "$CM_BUILD_DIR/ExportOptions.plist" \
            -exportPath "$CM_BUILD_DIR/export"
      - name: Upload to TestFlight
        script: |
          #!/bin/bash
          set -euo pipefail
          IPA_PATH="$(find "$CM_BUILD_DIR/export" -name '*.ipa' -print -quit)"
          if [ -z "$IPA_PATH" ]; then
            echo "No IPA produced at $CM_BUILD_DIR/export" >&2
            exit 1
          fi

          if [ -z "${APP_STORE_CONNECT_PRIVATE_KEY:-}" ]; then
            echo "APP_STORE_CONNECT_PRIVATE_KEY is not set; unable to upload to TestFlight." >&2
            exit 1
          fi

          KEY_FILE="$CM_BUILD_DIR/appstore_key.p8"
          printf '%s\n' "$APP_STORE_CONNECT_PRIVATE_KEY" > "$KEY_FILE"
          chmod 600 "$KEY_FILE"

          echo "Uploading $IPA_PATH to TestFlight via App Store Connect API key"
          xcrun altool \
            --upload-app \
            --type ios \
            --file "$IPA_PATH" \
            --apiKey "$APP_STORE_CONNECT_KEY_IDENTIFIER" \
            --apiIssuer "$APP_STORE_CONNECT_ISSUER_ID" \
            --apiKeyFile "$KEY_FILE"
    artifacts:
      - $CM_BUILD_DIR/App.xcarchive
      - $CM_BUILD_DIR/export/*.ipa<|MERGE_RESOLUTION|>--- conflicted
+++ resolved
@@ -133,7 +133,6 @@
             exit 1
           fi
 
-<<<<<<< HEAD
           PROFILE_INFO="$(mktemp)"
           security cms -D -i "$PROFILE_PATH" > "$PROFILE_INFO"
           PROFILE_NAME="$(/usr/libexec/PlistBuddy -c 'Print :Name' "$PROFILE_INFO")"
@@ -154,11 +153,6 @@
             printf 'PROVISIONING_PROFILE_NAME=%s\n' "$PROFILE_NAME"
             printf 'PROVISIONING_PROFILE_UUID=%s\n' "$PROFILE_UUID"
           } >> "$CM_ENV"
-=======
-          keychain initialize
-          keychain add-certificates --certificate "$CERT_PATH" --certificate-password "@file:$CERT_PASSWORD_FILE"
-          xcode-project use-profiles --project ios/App/App.xcodeproj --profile "$PROFILE_PATH" --archive-method app-store
->>>>>>> f37cda00
       - name: Install CocoaPods dependencies
         script: |
           #!/bin/bash
@@ -196,11 +190,8 @@
           : "${XCODE_WORKSPACE:=ios/App/App.xcworkspace}"
           : "${XCODE_SCHEME:=App}"
           : "${BUNDLE_ID:=com.apex.tradeline}"
-<<<<<<< HEAD
           : "${PROVISIONING_PROFILE_NAME:?Missing PROVISIONING_PROFILE_NAME from signing step}"
           : "${PROVISIONING_PROFILE_UUID:?Missing PROVISIONING_PROFILE_UUID from signing step}"
-=======
->>>>>>> f37cda00
           WORKSPACE="$XCODE_WORKSPACE"
           SCHEME="$XCODE_SCHEME"
           BUNDLE="$BUNDLE_ID"
@@ -213,13 +204,10 @@
             -archivePath "$CM_BUILD_DIR/App.xcarchive" \
             -allowProvisioningUpdates \
             DEVELOPMENT_TEAM="${TEAM_ID}" \
-<<<<<<< HEAD
             CODE_SIGN_STYLE=Manual \
             CODE_SIGN_IDENTITY="Apple Distribution" \
             PROVISIONING_PROFILE_SPECIFIER="$PROVISIONING_PROFILE_NAME" \
             PROVISIONING_PROFILE="$PROVISIONING_PROFILE_UUID" \
-=======
->>>>>>> f37cda00
             PRODUCT_BUNDLE_IDENTIFIER="$BUNDLE" \
             MARKETING_VERSION="$APP_VERSION" \
             CURRENT_PROJECT_VERSION="$APP_BUILD" \
