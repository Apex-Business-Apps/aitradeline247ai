--- conflicted
+++ resolved
@@ -17,26 +17,12 @@
       - name: Resolve version/build
         script: |
           set -euo pipefail
-<<<<<<< HEAD
           npm ci
       - name: Build web app
         script: |
           set -euo pipefail
           npm run build
       - name: Ensure iOS platform and sync
-=======
-          : "${APP_VERSION:=1.0.0}"
-          APP_BUILD="$(date +%y%m%d%H%M)"
-          {
-            echo "APP_VERSION=$APP_VERSION"
-            echo "APP_BUILD=$APP_BUILD"
-          } >> "$CM_ENV"
-      - name: Install npm dependencies
-        script: npm ci
-      - name: Build web assets
-        script: npm run build
-      - name: Verify web build artifacts
->>>>>>> facba057
         script: |
           #!/bin/bash
           set -eu
@@ -104,7 +90,6 @@
             echo "Populate the appstore_credentials group in Codemagic with the required Apple API key details." >&2
             exit 1
           fi
-<<<<<<< HEAD
           npx cap sync ios
       - name: Update version numbers
         script: |
@@ -117,9 +102,6 @@
           # Verify changes
           grep -A 2 "MARKETING_VERSION" App.xcodeproj/project.pbxproj | head -4
       - name: Install CocoaPods
-=======
-      - name: Install CocoaPods dependencies
->>>>>>> facba057
         script: |
           #!/bin/bash
           set -euo pipefail
@@ -172,24 +154,15 @@
       - name: Export IPA
         script: |
           set -euo pipefail
-<<<<<<< HEAD
           xcode-project build-ipa \
             --workspace ios/App/App.xcworkspace \
             --scheme App \
             --config Release
-=======
-          xcodebuild \
-            -exportArchive \
-            -archivePath "$CM_BUILD_DIR/App.xcarchive" \
-            -exportOptionsPlist "$CM_BUILD_DIR/ExportOptions.plist" \
-            -exportPath "$CM_BUILD_DIR/export"
->>>>>>> facba057
     artifacts:
       - $CM_BUILD_DIR/App.xcarchive
       - $CM_BUILD_DIR/export/*.ipa
     publishing:
       app_store_connect:
-<<<<<<< HEAD
         # Using App Store Connect API Key (.p8) from appstore_credentials group
         auth: api_key
         key_id: $APP_STORE_CONNECT_KEY_IDENTIFIER
@@ -197,11 +170,4 @@
         private_key: $APP_STORE_CONNECT_PRIVATE_KEY
         submit_to_testflight: true
         # Optionally specify app for multi-app repos
-        # app_id: $APP_STORE_ID
-=======
-        api_key:
-          key_id: $APP_STORE_CONNECT_KEY_IDENTIFIER
-          issuer_id: $APP_STORE_CONNECT_ISSUER_ID
-          private_key: $APP_STORE_CONNECT_PRIVATE_KEY
-        submit_to_testflight: true
->>>>>>> facba057
+        # app_id: $APP_STORE_ID