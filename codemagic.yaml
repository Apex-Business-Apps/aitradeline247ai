--- conflicted
+++ resolved
@@ -32,11 +32,7 @@
       - name: Verify web build artifacts
         script: |
           #!/bin/bash
-<<<<<<< HEAD
           set -euo pipefail
-=======
-          set -eu
->>>>>>> 63edb6ba
           if [ ! -f dist/index.html ]; then
             echo "Missing dist/index.html after npm run build" >&2
             exit 1
@@ -44,20 +40,12 @@
       - name: Sync Capacitor iOS wrapper
         script: |
           #!/bin/bash
-<<<<<<< HEAD
           set -euo pipefail
-=======
-          set -eu
->>>>>>> 63edb6ba
           npx --yes cap sync ios
       - name: Verify iOS project exists
         script: |
           #!/bin/bash
-<<<<<<< HEAD
           set -euo pipefail
-=======
-          set -eu
->>>>>>> 63edb6ba
           missing=0
           PROJECT_FILE="ios/App/App.xcodeproj/project.pbxproj"
           WORKSPACE_PATH="${XCODE_WORKSPACE}"
@@ -99,11 +87,7 @@
       - name: Verify signing environment
         script: |
           #!/bin/bash
-<<<<<<< HEAD
           set -euo pipefail
-=======
-          set -eu
->>>>>>> 63edb6ba
           missing=0
           for var in TEAM_ID APP_STORE_CONNECT_KEY_IDENTIFIER APP_STORE_CONNECT_ISSUER_ID APP_STORE_CONNECT_PRIVATE_KEY; do
             if [ -z "${!var:-}" ]; then
