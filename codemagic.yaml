workflows:
  ios_capacitor_testflight:
    name: iOS Capacitor TestFlight
    instance_type: mac_mini_m2
    max_build_duration: 60
    integrations:
      app_store_connect: codemagic_appstore_integration
    environment:
      groups:
        - appstore_credentials
      vars:
        APP_VERSION: "1.0.0"
      xcode: "16.0"
      cocoapods: "default"
      node: "20.11.1"
      npm: "10"
    scripts:
      - name: Resolve version/build
        script: |
          set -euo pipefail
          : "${APP_VERSION:=1.0.0}"
          APP_BUILD="$(date +%y%m%d%H%M)"
          {
            echo "APP_VERSION=$APP_VERSION"
            echo "APP_BUILD=$APP_BUILD"
          } >> "$CM_ENV"
      - name: Install npm dependencies
        script: npm ci
      - name: Build web assets
        script: npm run build
      - name: Verify web build artifacts
        script: |
<<<<<<< HEAD
          #!/bin/bash
          set -eu
          if [ ! -f dist/index.html ]; then
=======
          set -euo pipefail
          if [[ ! -f dist/index.html ]]; then
>>>>>>> f23b6fd6
            echo "Missing dist/index.html after npm run build" >&2
            exit 1
          fi
      - name: Sync Capacitor iOS wrapper
        script: npx --yes cap sync ios
      - name: Verify iOS project exists
        script: |
<<<<<<< HEAD
          #!/bin/bash
          set -eu
          if [ ! -f ios/App/App.xcodeproj/project.pbxproj ]; then
=======
          set -euo pipefail
          if [[ ! -f ios/App/App.xcodeproj/project.pbxproj ]]; then
>>>>>>> f23b6fd6
            echo "Expected ios/App/App.xcodeproj/project.pbxproj before running pod install" >&2
            echo "Run 'npx cap add ios' locally and commit the generated wrapper" >&2
            exit 1
          fi
      - name: Install CocoaPods dependencies
<<<<<<< HEAD
=======
      node: "18.20.0"
      cocoapods: "1.12.1"
      ios_signing:
        distribution_type: app_store
        bundle_identifier: com.apex.tradeline
      vars:
        APP_VERSION: "1.0.0"
        APP_BUILD: "1003"
    scripts:
      - name: Install npm dependencies
        script: |
          set -euo pipefail
          npm ci
      - name: Ensure iOS platform and sync
        script: |
          set -euo pipefail
          if [ ! -d ios ]; then
            npx cap add ios
          fi
          npx cap sync ios
      - name: Install CocoaPods
>>>>>>> f23b6fd6
        script: |
          set -euo pipefail
          cd ios/App
          pod install
      - name: Prepare export options
        script: |
          cat <<'PLIST' > "$CM_BUILD_DIR/ExportOptions.plist"
          <?xml version="1.0" encoding="UTF-8"?>
          <!DOCTYPE plist PUBLIC "-//Apple//DTD PLIST 1.0//EN" "http://www.apple.com/DTDs/PropertyList-1.0.dtd">
          <plist version="1.0">
            <dict>
              <key>method</key>
              <string>app-store</string>
              <key>signingStyle</key>
              <string>automatic</string>
              <key>stripSwiftSymbols</key>
              <true/>
              <key>uploadBitcode</key>
              <false/>
              <key>compileBitcode</key>
              <true/>
              <key>destination</key>
              <string>export</string>
              <key>manageAppVersionAndBuildNumber</key>
              <true/>
            </dict>
          </plist>
          PLIST
      - name: Archive iOS build
        script: |
          set -euo pipefail
          cd ios/App
          xcodebuild \
            -workspace App.xcworkspace \
            -scheme App \
            -configuration Release \
            -sdk iphoneos \
            -archivePath "$CM_BUILD_DIR/App.xcarchive" \
            -allowProvisioningUpdates \
            DEVELOPMENT_TEAM="${TEAM_ID}" \
            MARKETING_VERSION="$APP_VERSION" \
            CURRENT_PROJECT_VERSION="$APP_BUILD" \
            clean archive
      - name: Export IPA
        script: |
          set -euo pipefail
          xcodebuild \
            -exportArchive \
            -archivePath "$CM_BUILD_DIR/App.xcarchive" \
            -exportOptionsPlist "$CM_BUILD_DIR/ExportOptions.plist" \
            -exportPath "$CM_BUILD_DIR/export"
    artifacts:
      - $CM_BUILD_DIR/App.xcarchive
      - $CM_BUILD_DIR/export/*.ipa
    publishing:
      app_store_connect:
        api_key:
          key_id: $APP_STORE_CONNECT_KEY_IDENTIFIER
          issuer_id: $APP_STORE_CONNECT_ISSUER_ID
          private_key: $APP_STORE_CONNECT_PRIVATE_KEY
<<<<<<< HEAD
=======
      - name: Setup signing
        script: |
          set -euo pipefail
          xcode-project use-profiles
      - name: Build .ipa
        script: |
          set -euo pipefail
          xcode-project build-ipa \
            --workspace ios/App/App.xcworkspace \
            --scheme App \
            --archive-flags="-allowProvisioningUpdates"
    artifacts:
      - build/ios/ipa/*.ipa
    publishing:
      app_store_connect:
        auth: integration
>>>>>>> f23b6fd6
        submit_to_testflight: true<|MERGE_RESOLUTION|>--- conflicted
+++ resolved
@@ -30,14 +30,9 @@
         script: npm run build
       - name: Verify web build artifacts
         script: |
-<<<<<<< HEAD
           #!/bin/bash
           set -eu
           if [ ! -f dist/index.html ]; then
-=======
-          set -euo pipefail
-          if [[ ! -f dist/index.html ]]; then
->>>>>>> f23b6fd6
             echo "Missing dist/index.html after npm run build" >&2
             exit 1
           fi
@@ -45,43 +40,14 @@
         script: npx --yes cap sync ios
       - name: Verify iOS project exists
         script: |
-<<<<<<< HEAD
           #!/bin/bash
           set -eu
           if [ ! -f ios/App/App.xcodeproj/project.pbxproj ]; then
-=======
-          set -euo pipefail
-          if [[ ! -f ios/App/App.xcodeproj/project.pbxproj ]]; then
->>>>>>> f23b6fd6
             echo "Expected ios/App/App.xcodeproj/project.pbxproj before running pod install" >&2
             echo "Run 'npx cap add ios' locally and commit the generated wrapper" >&2
             exit 1
           fi
       - name: Install CocoaPods dependencies
-<<<<<<< HEAD
-=======
-      node: "18.20.0"
-      cocoapods: "1.12.1"
-      ios_signing:
-        distribution_type: app_store
-        bundle_identifier: com.apex.tradeline
-      vars:
-        APP_VERSION: "1.0.0"
-        APP_BUILD: "1003"
-    scripts:
-      - name: Install npm dependencies
-        script: |
-          set -euo pipefail
-          npm ci
-      - name: Ensure iOS platform and sync
-        script: |
-          set -euo pipefail
-          if [ ! -d ios ]; then
-            npx cap add ios
-          fi
-          npx cap sync ios
-      - name: Install CocoaPods
->>>>>>> f23b6fd6
         script: |
           set -euo pipefail
           cd ios/App
@@ -142,23 +108,4 @@
           key_id: $APP_STORE_CONNECT_KEY_IDENTIFIER
           issuer_id: $APP_STORE_CONNECT_ISSUER_ID
           private_key: $APP_STORE_CONNECT_PRIVATE_KEY
-<<<<<<< HEAD
-=======
-      - name: Setup signing
-        script: |
-          set -euo pipefail
-          xcode-project use-profiles
-      - name: Build .ipa
-        script: |
-          set -euo pipefail
-          xcode-project build-ipa \
-            --workspace ios/App/App.xcworkspace \
-            --scheme App \
-            --archive-flags="-allowProvisioningUpdates"
-    artifacts:
-      - build/ios/ipa/*.ipa
-    publishing:
-      app_store_connect:
-        auth: integration
->>>>>>> f23b6fd6
         submit_to_testflight: true