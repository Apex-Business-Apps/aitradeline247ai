workflows:
  ios_capacitor_testflight:
    name: iOS Capacitor TestFlight
    instance_type: mac_mini_m2
    max_build_duration: 60
    environment:
      groups:
        - appstore_credentials
      vars:
        APP_VERSION: "1.0.0"
<<<<<<< HEAD
        TEAM_ID: "NWGUYF42KW"
=======
        XCODE_WORKSPACE: "ios/App/App.xcworkspace"
        XCODE_SCHEME: "App"
        BUNDLE_ID: "com.apex.tradeline"
>>>>>>> c1111da8
      xcode: "16.0"
      cocoapods: "default"
      node: "20.11.1"
      npm: "10"
    scripts:
      - name: Resolve version/build
        script: |
          set -euo pipefail
          : "${APP_VERSION:=1.0.0}"
          APP_BUILD="$(date +%y%m%d%H%M)"
          {
            echo "APP_VERSION=$APP_VERSION"
            echo "APP_BUILD=$APP_BUILD"
          } >> "$CM_ENV"
      - name: Install npm dependencies
        script: npm ci
      - name: Build web assets
        script: npm run build
<<<<<<< HEAD
      - name: Sync Capacitor iOS wrapper
        script: npx --yes cap sync ios
=======
      - name: Verify web build artifacts
        script: |
          set -euo pipefail
          if [ ! -f dist/index.html ]; then
            echo "Missing dist/index.html after npm run build" >&2
            exit 1
          fi
      - name: Sync Capacitor iOS wrapper
        script: |
          set -euo pipefail
          npx --yes cap sync ios
      - name: Verify iOS project exists
        script: |
          set -euo pipefail
          PROJECT_FILE="ios/App/App.xcodeproj/project.pbxproj"
          WORKSPACE_PATH="${XCODE_WORKSPACE:-ios/App/App.xcworkspace}"
          if [ ! -f "$PROJECT_FILE" ]; then
            echo "Expected $PROJECT_FILE before running pod install" >&2
            echo "Run 'npx cap add ios' locally and commit the generated wrapper" >&2
            exit 1
          fi
          if [ ! -f "$WORKSPACE_PATH/contents.xcworkspacedata" ]; then
            echo "Expected $WORKSPACE_PATH/contents.xcworkspacedata before running pod install" >&2
            echo "Ensure the workspace is committed or regenerate it with 'npx cap sync ios'" >&2
            exit 1
          fi
>>>>>>> c1111da8
      - name: Install CocoaPods dependencies
        script: |
          set -euo pipefail
          cd ios/App
          pod install
<<<<<<< HEAD
      - name: Prepare export options
        script: |
=======
      - name: Verify signing environment
        script: |
          set -euo pipefail
          missing=0
          for var in TEAM_ID APP_STORE_CONNECT_KEY_IDENTIFIER APP_STORE_CONNECT_ISSUER_ID APP_STORE_CONNECT_PRIVATE_KEY; do
            if [ -z "${!var:-}" ]; then
              echo "Missing required environment variable: $var" >&2
              missing=1
            fi
          done
          if [ "$missing" -ne 0 ]; then
            echo "Populate TEAM_ID and the App Store Connect API key variables in Codemagic's environment groups." >&2
            exit 1
          fi
      - name: Archive iOS build
        script: |
          set -euo pipefail
          cd ios/App
          WORKSPACE_NAME="$(basename "${XCODE_WORKSPACE:-ios/App/App.xcworkspace}")"
          SCHEME_NAME="${XCODE_SCHEME:-App}"
          xcodebuild \
            -workspace "$WORKSPACE_NAME" \
            -scheme "$SCHEME_NAME" \
            -configuration Release \
            -sdk iphoneos \
            -archivePath "$CM_BUILD_DIR/App.xcarchive" \
            -allowProvisioningUpdates \
            DEVELOPMENT_TEAM="${TEAM_ID}" \
            PRODUCT_BUNDLE_IDENTIFIER="${BUNDLE_ID:-com.apex.tradeline}" \
            MARKETING_VERSION="$APP_VERSION" \
            CURRENT_PROJECT_VERSION="$APP_BUILD" \
            clean archive
      - name: Export IPA
        script: |
          set -euo pipefail
>>>>>>> c1111da8
          cat <<'PLIST' > "$CM_BUILD_DIR/ExportOptions.plist"
          <?xml version="1.0" encoding="UTF-8"?>
          <!DOCTYPE plist PUBLIC "-//Apple//DTD PLIST 1.0//EN" "http://www.apple.com/DTDs/PropertyList-1.0.dtd">
          <plist version="1.0">
            <dict>
              <key>method</key>
              <string>app-store</string>
              <key>signingStyle</key>
              <string>automatic</string>
              <key>stripSwiftSymbols</key>
              <true/>
              <key>uploadBitcode</key>
              <false/>
              <key>compileBitcode</key>
              <true/>
<<<<<<< HEAD
              <key>destination</key>
              <string>export</string>
              <key>manageAppVersionAndBuildNumber</key>
              <true/>
            </dict>
          </plist>
          PLIST
      - name: Archive iOS build
        script: |
          set -euo pipefail
          cd ios/App
          xcodebuild \
            -workspace App.xcworkspace \
            -scheme App \
            -configuration Release \
            -sdk iphoneos \
            -archivePath "$CM_BUILD_DIR/App.xcarchive" \
            -allowProvisioningUpdates \
            DEVELOPMENT_TEAM="${TEAM_ID}" \
            MARKETING_VERSION="$APP_VERSION" \
            CURRENT_PROJECT_VERSION="$APP_BUILD" \
            clean archive
      - name: Export IPA
        script: |
          set -euo pipefail
=======
            </dict>
          </plist>
          PLIST
>>>>>>> c1111da8
          xcodebuild \
            -exportArchive \
            -archivePath "$CM_BUILD_DIR/App.xcarchive" \
            -exportOptionsPlist "$CM_BUILD_DIR/ExportOptions.plist" \
            -exportPath "$CM_BUILD_DIR/export"
    artifacts:
      - $CM_BUILD_DIR/App.xcarchive
      - $CM_BUILD_DIR/export/*.ipa
    publishing:
      app_store_connect:
        api_key:
          key_id: $APP_STORE_CONNECT_KEY_IDENTIFIER
          issuer_id: $APP_STORE_CONNECT_ISSUER_ID
          private_key: $APP_STORE_CONNECT_PRIVATE_KEY
        submit_to_testflight: true<|MERGE_RESOLUTION|>--- conflicted
+++ resolved
@@ -8,13 +8,7 @@
         - appstore_credentials
       vars:
         APP_VERSION: "1.0.0"
-<<<<<<< HEAD
         TEAM_ID: "NWGUYF42KW"
-=======
-        XCODE_WORKSPACE: "ios/App/App.xcworkspace"
-        XCODE_SCHEME: "App"
-        BUNDLE_ID: "com.apex.tradeline"
->>>>>>> c1111da8
       xcode: "16.0"
       cocoapods: "default"
       node: "20.11.1"
@@ -33,82 +27,15 @@
         script: npm ci
       - name: Build web assets
         script: npm run build
-<<<<<<< HEAD
       - name: Sync Capacitor iOS wrapper
         script: npx --yes cap sync ios
-=======
-      - name: Verify web build artifacts
-        script: |
-          set -euo pipefail
-          if [ ! -f dist/index.html ]; then
-            echo "Missing dist/index.html after npm run build" >&2
-            exit 1
-          fi
-      - name: Sync Capacitor iOS wrapper
-        script: |
-          set -euo pipefail
-          npx --yes cap sync ios
-      - name: Verify iOS project exists
-        script: |
-          set -euo pipefail
-          PROJECT_FILE="ios/App/App.xcodeproj/project.pbxproj"
-          WORKSPACE_PATH="${XCODE_WORKSPACE:-ios/App/App.xcworkspace}"
-          if [ ! -f "$PROJECT_FILE" ]; then
-            echo "Expected $PROJECT_FILE before running pod install" >&2
-            echo "Run 'npx cap add ios' locally and commit the generated wrapper" >&2
-            exit 1
-          fi
-          if [ ! -f "$WORKSPACE_PATH/contents.xcworkspacedata" ]; then
-            echo "Expected $WORKSPACE_PATH/contents.xcworkspacedata before running pod install" >&2
-            echo "Ensure the workspace is committed or regenerate it with 'npx cap sync ios'" >&2
-            exit 1
-          fi
->>>>>>> c1111da8
       - name: Install CocoaPods dependencies
         script: |
           set -euo pipefail
           cd ios/App
           pod install
-<<<<<<< HEAD
       - name: Prepare export options
         script: |
-=======
-      - name: Verify signing environment
-        script: |
-          set -euo pipefail
-          missing=0
-          for var in TEAM_ID APP_STORE_CONNECT_KEY_IDENTIFIER APP_STORE_CONNECT_ISSUER_ID APP_STORE_CONNECT_PRIVATE_KEY; do
-            if [ -z "${!var:-}" ]; then
-              echo "Missing required environment variable: $var" >&2
-              missing=1
-            fi
-          done
-          if [ "$missing" -ne 0 ]; then
-            echo "Populate TEAM_ID and the App Store Connect API key variables in Codemagic's environment groups." >&2
-            exit 1
-          fi
-      - name: Archive iOS build
-        script: |
-          set -euo pipefail
-          cd ios/App
-          WORKSPACE_NAME="$(basename "${XCODE_WORKSPACE:-ios/App/App.xcworkspace}")"
-          SCHEME_NAME="${XCODE_SCHEME:-App}"
-          xcodebuild \
-            -workspace "$WORKSPACE_NAME" \
-            -scheme "$SCHEME_NAME" \
-            -configuration Release \
-            -sdk iphoneos \
-            -archivePath "$CM_BUILD_DIR/App.xcarchive" \
-            -allowProvisioningUpdates \
-            DEVELOPMENT_TEAM="${TEAM_ID}" \
-            PRODUCT_BUNDLE_IDENTIFIER="${BUNDLE_ID:-com.apex.tradeline}" \
-            MARKETING_VERSION="$APP_VERSION" \
-            CURRENT_PROJECT_VERSION="$APP_BUILD" \
-            clean archive
-      - name: Export IPA
-        script: |
-          set -euo pipefail
->>>>>>> c1111da8
           cat <<'PLIST' > "$CM_BUILD_DIR/ExportOptions.plist"
           <?xml version="1.0" encoding="UTF-8"?>
           <!DOCTYPE plist PUBLIC "-//Apple//DTD PLIST 1.0//EN" "http://www.apple.com/DTDs/PropertyList-1.0.dtd">
@@ -124,7 +51,6 @@
               <false/>
               <key>compileBitcode</key>
               <true/>
-<<<<<<< HEAD
               <key>destination</key>
               <string>export</string>
               <key>manageAppVersionAndBuildNumber</key>
@@ -150,11 +76,6 @@
       - name: Export IPA
         script: |
           set -euo pipefail
-=======
-            </dict>
-          </plist>
-          PLIST
->>>>>>> c1111da8
           xcodebuild \
             -exportArchive \
             -archivePath "$CM_BUILD_DIR/App.xcarchive" \
