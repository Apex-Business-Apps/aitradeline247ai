workflows:
  ios_capacitor_testflight:
    name: iOS Capacitor TestFlight
    instance_type: mac_mini_m2
    max_build_duration: 60
    environment:
      groups:
        - appstore_credentials
        - ios_config
      vars:
        APP_VERSION: "1.0.0"
        TEAM_ID: "NWGUYF42KW"
        XCODE_WORKSPACE: ios/App/App.xcworkspace
        XCODE_SCHEME: App
        BUNDLE_ID: com.apex.tradeline
      xcode: "16.0"
      cocoapods: "default"
      node: "20.11.1"
      npm: "10"
    scripts:
      - name: Resolve version/build
        script: |
          set -euo pipefail
          : "${APP_VERSION:=1.0.0}"
          APP_BUILD="$(date +%y%m%d%H%M)"
          {
            echo "APP_VERSION=$APP_VERSION"
            echo "APP_BUILD=$APP_BUILD"
          } >> "$CM_ENV"
      - name: Install npm dependencies
        script: npm ci
      - name: Build web assets
        script: npm run build
      - name: Verify web build artifacts
        script: |
          #!/bin/bash
          set -euo pipefail
          if [[ ! -f dist/index.html ]]; then
            echo "Missing dist/index.html after npm run build" >&2
            exit 1
          fi
      - name: Sync Capacitor iOS wrapper
<<<<<<< HEAD
        script: |
          #!/bin/bash
          set -euo pipefail
          npx --yes cap sync ios
=======
        script: npx --yes cap sync ios
>>>>>>> fc2c537e
      - name: Verify iOS project exists
        script: |
          #!/bin/bash
          set -euo pipefail
          PROJECT_FILE="ios/App/App.xcodeproj/project.pbxproj"
          WORKSPACE_PATH="${XCODE_WORKSPACE:-ios/App/App.xcworkspace}"
          WORKSPACE_FILE="${WORKSPACE_PATH%/}/contents.xcworkspacedata"

          missing=0
          if [[ ! -f "$PROJECT_FILE" ]]; then
            echo "Expected $PROJECT_FILE to exist after Capacitor sync" >&2
            missing=1
          fi
          if [[ ! -f "$WORKSPACE_FILE" ]]; then
            echo "Expected $WORKSPACE_FILE to exist after Capacitor sync" >&2
            missing=1
          fi

          if (( missing )); then
            echo "Run 'npx cap add ios' locally and commit the ios/App wrapper." >&2
            exit 1
          fi
      - name: Verify signing environment
        script: |
          #!/bin/bash
          set -euo pipefail

          TEAM_ID_VALUE="${TEAM_ID:-NWGUYF42KW}"
          if [[ -z "$TEAM_ID_VALUE" ]]; then
<<<<<<< HEAD
            echo "TEAM_ID is not set and no fallback is defined." >&2
            echo "Set TEAM_ID in Codemagic (ios_config group) or inline in codemagic.yaml." >&2
            exit 1
          fi

=======
            echo "TEAM_ID is not set and no default is available." >&2
            echo "Define TEAM_ID in Codemagic or provide a default in codemagic.yaml." >&2
            exit 1
          fi

          export TEAM_ID="$TEAM_ID_VALUE"

>>>>>>> fc2c537e
          missing=()
          for var in APP_STORE_CONNECT_KEY_IDENTIFIER APP_STORE_CONNECT_ISSUER_ID APP_STORE_CONNECT_PRIVATE_KEY; do
            if [[ -z "${!var:-}" ]]; then
              missing+=("$var")
            fi
          done

          if (( ${#missing[@]} )); then
            printf 'Missing required environment variables: %s\n' "${missing[*]}" >&2
            echo "Populate the appstore_credentials group in Codemagic with the App Store Connect API key metadata." >&2
            exit 1
          fi

          {
            printf 'TEAM_ID=%s\n' "$TEAM_ID_VALUE"
          } >> "$CM_ENV"
      - name: Install CocoaPods dependencies
        script: |
          set -euo pipefail
          cd ios/App
          pod install
      - name: Prepare export options
        script: |
          cat <<'PLIST' > "$CM_BUILD_DIR/ExportOptions.plist"
          <?xml version="1.0" encoding="UTF-8"?>
          <!DOCTYPE plist PUBLIC "-//Apple//DTD PLIST 1.0//EN" "http://www.apple.com/DTDs/PropertyList-1.0.dtd">
          <plist version="1.0">
            <dict>
              <key>method</key>
              <string>app-store</string>
              <key>signingStyle</key>
              <string>automatic</string>
              <key>stripSwiftSymbols</key>
              <true/>
              <key>uploadBitcode</key>
              <false/>
              <key>compileBitcode</key>
              <true/>
              <key>destination</key>
              <string>export</string>
              <key>manageAppVersionAndBuildNumber</key>
              <true/>
            </dict>
          </plist>
          PLIST
      - name: Archive iOS build
        script: |
          #!/bin/bash
          set -euo pipefail
          WORKSPACE_PATH="${XCODE_WORKSPACE:-ios/App/App.xcworkspace}"
          WORKSPACE_DIR="$(dirname "$WORKSPACE_PATH")"
          WORKSPACE_NAME="$(basename "$WORKSPACE_PATH")"
          SCHEME_NAME="${XCODE_SCHEME:-App}"
          BUNDLE_ID_VALUE="${BUNDLE_ID:-com.apex.tradeline}"

          cd "$WORKSPACE_DIR"
          xcodebuild \
            -workspace "$WORKSPACE_NAME" \
            -scheme "$SCHEME_NAME" \
            -configuration Release \
            -sdk iphoneos \
            -archivePath "$CM_BUILD_DIR/App.xcarchive" \
            -allowProvisioningUpdates \
            DEVELOPMENT_TEAM="${TEAM_ID}" \
            PRODUCT_BUNDLE_IDENTIFIER="$BUNDLE_ID_VALUE" \
            MARKETING_VERSION="$APP_VERSION" \
            CURRENT_PROJECT_VERSION="$APP_BUILD" \
            clean archive
      - name: Export IPA
        script: |
          set -euo pipefail
          xcodebuild \
            -exportArchive \
            -archivePath "$CM_BUILD_DIR/App.xcarchive" \
            -exportOptionsPlist "$CM_BUILD_DIR/ExportOptions.plist" \
            -exportPath "$CM_BUILD_DIR/export"
    artifacts:
      - $CM_BUILD_DIR/App.xcarchive
      - $CM_BUILD_DIR/export/*.ipa
    publishing:
      app_store_connect:
        api_key:
          key_id: $APP_STORE_CONNECT_KEY_IDENTIFIER
          issuer_id: $APP_STORE_CONNECT_ISSUER_ID
          private_key: $APP_STORE_CONNECT_PRIVATE_KEY
        submit_to_testflight: true<|MERGE_RESOLUTION|>--- conflicted
+++ resolved
@@ -40,14 +40,10 @@
             exit 1
           fi
       - name: Sync Capacitor iOS wrapper
-<<<<<<< HEAD
         script: |
           #!/bin/bash
           set -euo pipefail
           npx --yes cap sync ios
-=======
-        script: npx --yes cap sync ios
->>>>>>> fc2c537e
       - name: Verify iOS project exists
         script: |
           #!/bin/bash
@@ -77,21 +73,11 @@
 
           TEAM_ID_VALUE="${TEAM_ID:-NWGUYF42KW}"
           if [[ -z "$TEAM_ID_VALUE" ]]; then
-<<<<<<< HEAD
             echo "TEAM_ID is not set and no fallback is defined." >&2
             echo "Set TEAM_ID in Codemagic (ios_config group) or inline in codemagic.yaml." >&2
             exit 1
           fi
 
-=======
-            echo "TEAM_ID is not set and no default is available." >&2
-            echo "Define TEAM_ID in Codemagic or provide a default in codemagic.yaml." >&2
-            exit 1
-          fi
-
-          export TEAM_ID="$TEAM_ID_VALUE"
-
->>>>>>> fc2c537e
           missing=()
           for var in APP_STORE_CONNECT_KEY_IDENTIFIER APP_STORE_CONNECT_ISSUER_ID APP_STORE_CONNECT_PRIVATE_KEY; do
             if [[ -z "${!var:-}" ]]; then
