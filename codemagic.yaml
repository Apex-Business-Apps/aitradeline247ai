workflows:
  ios_capacitor_testflight:
    name: iOS Capacitor → TestFlight
    instance_type: mac_mini_m2
    max_build_duration: 60

    integrations:
      # This MUST match the label you see in Codemagic > Integrations > Apple Developer Portal
      app_store_connect: APEX Business Systems

    environment:
      xcode: 15.4
<<<<<<< HEAD
      node: 20.15.1
=======
      # Put these in Codemagic UI > Environment variables (group "appstore_credentials")
      # TEAM_ID: NWGUYF42KW
      # BUNDLE_ID: com.apex.tradeline
      # DIST_PROFILE_NAME: TL247_mobpro_tradeline_01  # exact provision profile name
      # PROJECT_BUILD_NUMBER: 21                        # (optional) monotonic build
>>>>>>> c63f4980
      vars:
        IOS_BUILD_NUM: $PROJECT_BUILD_NUMBER

    cache:
      cache_paths:
        - ~/.npm
        - ~/Library/Caches/CocoaPods

    scripts:
      - name: Install deps & build web
        script: |
          set -euo pipefail
          npm ci
          npm run build

      - name: Ensure iOS platform (idempotent & self-heal)
        script: |
          set -euo pipefail
          # If we already have a native project, don't try to add again
          if [ -d ios/App/App.xcodeproj ] || [ -d ios/App/App.xcworkspace ]; then
            echo "✅ Native iOS project present — skipping add"
          # If ios/ exists but no Xcode project, self-heal by recreating it cleanly
          elif [ -d ios ]; then
            echo "⚠️  ios/ exists but no Xcode project — recreating"
            rm -rf ios
            npm i -D @capacitor/ios
            npx cap add ios
          else
<<<<<<< HEAD
            if [ -d ios ]; then
              echo "⚠️  ios/ exists but no Xcode project — cleaning and re-adding"
              rm -rf ios
            fi
            echo "🆕 Adding iOS platform..."
            if [ ! -d node_modules/@capacitor/ios ]; then
              echo "❌ Missing @capacitor/ios in node_modules. Ensure npm ci completed successfully."
              exit 1
            fi
=======
            echo "🆕 Adding iOS platform…"
            npm i -D @capacitor/ios
>>>>>>> c63f4980
            npx cap add ios
            git checkout -- ios/App/Podfile ios/App/App/Assets.xcassets ios/App/App/Info.plist
          fi


      - name: Sync iOS & CocoaPods
        script: |
          set -euo pipefail
          npx cap sync ios
          cd ios/App
          command -v pod >/dev/null 2>&1 || sudo gem install cocoapods --no-document
          pod repo update || true
          pod install --repo-update
          test -d App.xcworkspace || { echo "❌ CocoaPods didn't produce App.xcworkspace"; exit 1; }

<<<<<<< HEAD
      - name: Fetch signing assets from App Store Connect
        script: |
          set -euo pipefail
          : "${BUNDLE_ID:?Set BUNDLE_ID (e.g. com.example.app) in Codemagic environment}"
          app-store-connect fetch-signing-files "$BUNDLE_ID" \
            --type IOS_APP_STORE \
            --strict-match-identifier

      - name: Import signing certificates into keychain
        script: |
          set -euo pipefail
          keychain initialize
          keychain add-certificates

      - name: Set iOS build number from Codemagic
=======
      - name: Set iOS build number from Codemagic (optional)
>>>>>>> c63f4980
        script: |
          set -euo pipefail
          if [ -n "${IOS_BUILD_NUM:-}" ]; then
            /usr/libexec/PlistBuddy -c "Set :CFBundleVersion ${IOS_BUILD_NUM}" ios/App/App/Info.plist || true
            echo "ℹ️  CFBundleVersion set to ${IOS_BUILD_NUM}"
          else
            echo "↪️  IOS_BUILD_NUM not set; skipping Info.plist patch"
          fi

<<<<<<< HEAD
      - name: Verify signing assets
        script: |
          set -euo pipefail
          security find-identity -v -p codesigning
          PROFILE_DIR="$HOME/Library/MobileDevice/Provisioning Profiles"
          if [ ! -d "$PROFILE_DIR" ]; then
            echo "❌ Provisioning profile directory $PROFILE_DIR not found"
            exit 1
          fi
          ls -1 "$PROFILE_DIR"

          if [ -n "${DIST_PROFILE_NAME:-}" ]; then
            python - <<'PY'
import glob
import os
import plistlib
import subprocess
import sys

profile_dir = os.path.expanduser('~/Library/MobileDevice/Provisioning Profiles')
target = os.environ.get('DIST_PROFILE_NAME')
profiles = sorted(glob.glob(os.path.join(profile_dir, '*.mobileprovision')))

match_path = None
for path in profiles:
    data = subprocess.run(
        ['security', 'cms', '-D', '-i', path],
        check=True,
        capture_output=True,
    ).stdout
    info = plistlib.loads(data)
    name = info.get('Name')
    if name == target:
        match_path = path
        break

if not match_path:
    print(f"❌ Provisioning profile named '{target}' not found in {profile_dir}", file=sys.stderr)
    if profiles:
        print('Available profiles:', file=sys.stderr)
        for path in profiles:
            data = subprocess.run(
                ['security', 'cms', '-D', '-i', path],
                check=True,
                capture_output=True,
            ).stdout
            name = plistlib.loads(data).get('Name')
            print(f"- {name} ({path})", file=sys.stderr)
    else:
        print('No provisioning profiles downloaded.', file=sys.stderr)
    sys.exit(1)

print(f"✅ Provisioning profile ready: {match_path}")
PY
          fi

      # Apply the downloaded provisioning profiles to the generated Xcode project.
      - name: Apply provisioning profiles to Xcode project (per-target)
=======
      - name: Install signing certs & provisioning profiles (uploaded in UI)
        script: |
          set -euo pipefail
          keychain initialize
          keychain add-certificates
          echo "🔐 Installed signing certs and provisioning profiles to login keychain"

      - name: Apply provisioning profiles to Xcode project (all targets)
>>>>>>> c63f4980
        script: |
          set -euo pipefail
          xcode-project use-profiles --project "ios/App/App.xcodeproj"
          echo "✅ Provisioning profiles applied to App and Pods targets"

      - name: Xcode archive (manual signing)
        script: |
          set -euo pipefail
          xcodebuild -workspace "ios/App/App.xcworkspace" \
            -scheme "App" \
            -configuration Release \
            -sdk iphoneos \
            -destination "generic/platform=iOS" \
            -archivePath "$CM_BUILD_DIR/App.xcarchive" \
            CODE_SIGN_STYLE=Manual \
            DEVELOPMENT_TEAM="$TEAM_ID" \
            PRODUCT_BUNDLE_IDENTIFIER="$BUNDLE_ID" \
            CURRENT_PROJECT_VERSION="${IOS_BUILD_NUM:-1}" \
            -quiet \
            clean archive

      - name: Export IPA (App Store)
        script: |
          set -euo pipefail
          : "${DIST_PROFILE_NAME:?Set DIST_PROFILE_NAME to your App Store profile name in Codemagic env}"
          cat > exportOptions.plist <<PLIST
          <?xml version="1.0" encoding="UTF-8"?>
          <!DOCTYPE plist PUBLIC "-//Apple//DTD PLIST 1.0//EN" "http://www.apple.com/DTDs/PropertyList-1.0.dtd">
          <plist version="1.0"><dict>
            <key>method</key><string>app-store</string>
            <key>teamID</key><string>${TEAM_ID}</string>
            <key>stripSwiftSymbols</key><true/>
            <key>compileBitcode</key><false/>
            <key>provisioningProfiles</key>
            <dict>
              <key>${BUNDLE_ID}</key><string>${DIST_PROFILE_NAME}</string>
            </dict>
          </dict></plist>
          PLIST
          xcodebuild -exportArchive \
            -archivePath "$CM_BUILD_DIR/App.xcarchive" \
            -exportOptionsPlist exportOptions.plist \
            -exportPath "$CM_BUILD_DIR/export"

    artifacts:
      - $CM_BUILD_DIR/export/*.ipa
      - $CM_BUILD_DIR/App.xcarchive

    publishing:
      app_store_connect:
        auth: integration
        submit_to_testflight: true
        # beta_groups:
        #   - Internal Testers<|MERGE_RESOLUTION|>--- conflicted
+++ resolved
@@ -10,15 +10,7 @@
 
     environment:
       xcode: 15.4
-<<<<<<< HEAD
       node: 20.15.1
-=======
-      # Put these in Codemagic UI > Environment variables (group "appstore_credentials")
-      # TEAM_ID: NWGUYF42KW
-      # BUNDLE_ID: com.apex.tradeline
-      # DIST_PROFILE_NAME: TL247_mobpro_tradeline_01  # exact provision profile name
-      # PROJECT_BUILD_NUMBER: 21                        # (optional) monotonic build
->>>>>>> c63f4980
       vars:
         IOS_BUILD_NUM: $PROJECT_BUILD_NUMBER
 
@@ -47,7 +39,6 @@
             npm i -D @capacitor/ios
             npx cap add ios
           else
-<<<<<<< HEAD
             if [ -d ios ]; then
               echo "⚠️  ios/ exists but no Xcode project — cleaning and re-adding"
               rm -rf ios
@@ -57,10 +48,6 @@
               echo "❌ Missing @capacitor/ios in node_modules. Ensure npm ci completed successfully."
               exit 1
             fi
-=======
-            echo "🆕 Adding iOS platform…"
-            npm i -D @capacitor/ios
->>>>>>> c63f4980
             npx cap add ios
             git checkout -- ios/App/Podfile ios/App/App/Assets.xcassets ios/App/App/Info.plist
           fi
@@ -76,7 +63,6 @@
           pod install --repo-update
           test -d App.xcworkspace || { echo "❌ CocoaPods didn't produce App.xcworkspace"; exit 1; }
 
-<<<<<<< HEAD
       - name: Fetch signing assets from App Store Connect
         script: |
           set -euo pipefail
@@ -92,9 +78,6 @@
           keychain add-certificates
 
       - name: Set iOS build number from Codemagic
-=======
-      - name: Set iOS build number from Codemagic (optional)
->>>>>>> c63f4980
         script: |
           set -euo pipefail
           if [ -n "${IOS_BUILD_NUM:-}" ]; then
@@ -104,7 +87,6 @@
             echo "↪️  IOS_BUILD_NUM not set; skipping Info.plist patch"
           fi
 
-<<<<<<< HEAD
       - name: Verify signing assets
         script: |
           set -euo pipefail
@@ -163,16 +145,6 @@
 
       # Apply the downloaded provisioning profiles to the generated Xcode project.
       - name: Apply provisioning profiles to Xcode project (per-target)
-=======
-      - name: Install signing certs & provisioning profiles (uploaded in UI)
-        script: |
-          set -euo pipefail
-          keychain initialize
-          keychain add-certificates
-          echo "🔐 Installed signing certs and provisioning profiles to login keychain"
-
-      - name: Apply provisioning profiles to Xcode project (all targets)
->>>>>>> c63f4980
         script: |
           set -euo pipefail
           xcode-project use-profiles --project "ios/App/App.xcodeproj"
