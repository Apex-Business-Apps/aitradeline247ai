workflows:
  ios_capacitor_testflight:
    name: iOS Capacitor TestFlight
    instance_type: mac_mini_m2
    max_build_duration: 60
    environment:
      groups:
        - appstore_credentials
      vars:
        APP_VERSION: "1.0.0"
        XCODE_WORKSPACE: "ios/App/App.xcworkspace"
        XCODE_SCHEME: "App"
        BUNDLE_ID: "com.apex.tradeline"
        TEAM_ID: "NWGUYF42KW"
        APP_STORE_CONNECT_KEY_IDENTIFIER: "5XDRL75994"
        APP_STORE_CONNECT_ISSUER_ID: "7efaf094-3c6f-4c6c-afdb-d6e2c84871c7"
      xcode: "16.0"
      cocoapods: "default"
      node: "20.11.1"
      npm: "10"
    scripts:
      - name: Resolve version/build
        script: |
          set -euo pipefail
          : "${APP_VERSION:=1.0.0}"
          APP_BUILD="$(date +%y%m%d%H%M)"
          {
            echo "APP_VERSION=$APP_VERSION"
            echo "APP_BUILD=$APP_BUILD"
          } >> "$CM_ENV"
      - name: Install npm dependencies
        script: npm ci
      - name: Build web assets
        script: npm run build
      - name: Verify web build artifacts
        script: |
          #!/bin/bash
          set -euo pipefail
          if [ ! -f dist/index.html ]; then
            echo "Missing dist/index.html after npm run build" >&2
            exit 1
          fi
      - name: Sync Capacitor iOS wrapper
        script: |
          #!/bin/bash
          set -euo pipefail
          npx --yes cap sync ios
      - name: Verify iOS project exists
        script: |
          #!/bin/bash
          set -euo pipefail
          missing=0
          : "${XCODE_WORKSPACE:=ios/App/App.xcworkspace}"
          PROJECT_FILE="ios/App/App.xcodeproj/project.pbxproj"
          WORKSPACE_PATH="$XCODE_WORKSPACE"
          if [ ! -f "$PROJECT_FILE" ]; then
            echo "Expected $PROJECT_FILE before running pod install" >&2
            echo "Run 'npx cap add ios' locally and commit the generated wrapper" >&2
            missing=1
          fi
          if [ ! -f "$WORKSPACE_PATH/contents.xcworkspacedata" ]; then
            echo "Expected $WORKSPACE_PATH/contents.xcworkspacedata before running pod install" >&2
            echo "Ensure the workspace is committed or regenerate it with 'npx cap sync ios'" >&2
            missing=1
          fi
          if [ "$missing" -ne 0 ]; then
            exit 1
          fi
      - name: Normalize Xcode configuration
        script: |
          #!/bin/bash
          set -euo pipefail
          : "${XCODE_WORKSPACE:=ios/App/App.xcworkspace}"
          : "${XCODE_SCHEME:=App}"
          : "${BUNDLE_ID:=com.apex.tradeline}"
          WORKSPACE="$XCODE_WORKSPACE"
          SCHEME="$XCODE_SCHEME"
          BUNDLE="$BUNDLE_ID"
          STORE_ID="${APP_STORE_ID:-}"

          echo "Using Xcode workspace: $WORKSPACE"
          echo "Using Xcode scheme: $SCHEME"
          echo "Using bundle identifier: $BUNDLE"
          if [ -z "$STORE_ID" ]; then
            echo "Warning: APP_STORE_ID not provided; TestFlight upload will succeed but App Store metadata sync is unavailable." >&2
          fi

          {
            printf 'XCODE_WORKSPACE=%s\n' "$WORKSPACE"
            printf 'XCODE_SCHEME=%s\n' "$SCHEME"
            printf 'BUNDLE_ID=%s\n' "$BUNDLE"
            printf 'APP_STORE_ID=%s\n' "$STORE_ID"
          } >> "$CM_ENV"
      - name: Verify signing environment
        script: |
          #!/bin/bash
          set -euo pipefail
          missing=0
          for var in TEAM_ID APP_STORE_CONNECT_KEY_IDENTIFIER APP_STORE_CONNECT_ISSUER_ID APP_STORE_CONNECT_PRIVATE_KEY; do
            if [ -z "${!var:-}" ]; then
              echo "Missing required environment variable: $var" >&2
              missing=1
            fi
          done
          if [ "$missing" -ne 0 ]; then
            echo "Populate TEAM_ID and the App Store Connect API key variables in Codemagic's Environment groups." >&2
            exit 1
          fi
<<<<<<< HEAD
      - name: Fetch signing assets
        script: |
          #!/bin/bash
          set -euo pipefail
          python3 -m pip install --upgrade pip >/dev/null
          python3 -m pip install --quiet codemagic-cli-tools
          export PATH="$HOME/.local/bin:$HOME/Library/Python/3.11/bin:$HOME/Library/Python/3.10/bin:$HOME/Library/Python/3.9/bin:$PATH"

          app-store-connect fetch-signing-files \
            --type IOS_APP_STORE \
            --issuer-id "$APP_STORE_CONNECT_ISSUER_ID" \
            --key-id "$APP_STORE_CONNECT_KEY_IDENTIFIER" \
            --private-key "$APP_STORE_CONNECT_PRIVATE_KEY" \
            --create \
            "$BUNDLE_ID"

          CERT_DIR="$HOME/Library/MobileDevice/Certificates"
          PROFILE_DIR="$HOME/Library/MobileDevice/Provisioning Profiles"
          CERT_PATH="$(find "$CERT_DIR" -maxdepth 1 -name '*.p12' -print -quit)"
          CERT_PASSWORD_FILE="$(find "$CERT_DIR" -maxdepth 1 -name 'certificate_password.txt' -print -quit)"
          PROFILE_PATH="$(find "$PROFILE_DIR" -maxdepth 1 -name '*.mobileprovision' -print -quit)"

          if [ -z "$CERT_PATH" ] || [ -z "$CERT_PASSWORD_FILE" ] || [ -z "$PROFILE_PATH" ]; then
            echo "Failed to fetch signing materials from App Store Connect." >&2
            exit 1
          fi

          keychain initialize
          keychain add-certificates --certificate "$CERT_PATH" --certificate-password "@file:$CERT_PASSWORD_FILE"
          xcode-project use-profiles --project ios/App/App.xcodeproj --profile "$PROFILE_PATH" --archive-method app-store
=======
>>>>>>> d9be192f
      - name: Install CocoaPods dependencies
        script: |
          #!/bin/bash
          set -euo pipefail
          cd ios/App
          pod install
      - name: Prepare export options
        script: |
          cat <<'PLIST' > "$CM_BUILD_DIR/ExportOptions.plist"
          <?xml version="1.0" encoding="UTF-8"?>
          <!DOCTYPE plist PUBLIC "-//Apple//DTD PLIST 1.0//EN" "http://www.apple.com/DTDs/PropertyList-1.0.dtd">
          <plist version="1.0">
            <dict>
              <key>method</key>
              <string>app-store</string>
              <key>signingStyle</key>
              <string>automatic</string>
              <key>stripSwiftSymbols</key>
              <true/>
              <key>uploadBitcode</key>
              <false/>
              <key>compileBitcode</key>
              <true/>
              <key>destination</key>
              <string>export</string>
              <key>manageAppVersionAndBuildNumber</key>
              <true/>
            </dict>
          </plist>
          PLIST
      - name: Archive iOS build
        script: |
          set -euo pipefail
          cd ios/App
          : "${XCODE_WORKSPACE:=ios/App/App.xcworkspace}"
          : "${XCODE_SCHEME:=App}"
          : "${BUNDLE_ID:=com.apex.tradeline}"
          WORKSPACE="$XCODE_WORKSPACE"
          SCHEME="$XCODE_SCHEME"
          BUNDLE="$BUNDLE_ID"
          WORKSPACE_NAME="$(basename "$WORKSPACE")"
          xcodebuild \
            -workspace "$WORKSPACE_NAME" \
            -scheme "$SCHEME" \
            -configuration Release \
            -sdk iphoneos \
            -archivePath "$CM_BUILD_DIR/App.xcarchive" \
            -allowProvisioningUpdates \
            DEVELOPMENT_TEAM="${TEAM_ID}" \
            PRODUCT_BUNDLE_IDENTIFIER="$BUNDLE" \
            MARKETING_VERSION="$APP_VERSION" \
            CURRENT_PROJECT_VERSION="$APP_BUILD" \
            clean archive
      - name: Export IPA
        script: |
          set -euo pipefail
          xcodebuild \
            -exportArchive \
            -archivePath "$CM_BUILD_DIR/App.xcarchive" \
            -exportOptionsPlist "$CM_BUILD_DIR/ExportOptions.plist" \
            -exportPath "$CM_BUILD_DIR/export"
      - name: Upload to TestFlight
        script: |
          #!/bin/bash
          set -euo pipefail
          IPA_PATH="$(find "$CM_BUILD_DIR/export" -name '*.ipa' -print -quit)"
          if [ -z "$IPA_PATH" ]; then
            echo "No IPA produced at $CM_BUILD_DIR/export" >&2
            exit 1
          fi

          if [ -z "${APP_STORE_CONNECT_PRIVATE_KEY:-}" ]; then
            echo "APP_STORE_CONNECT_PRIVATE_KEY is not set; unable to upload to TestFlight." >&2
            exit 1
          fi

          KEY_FILE="$CM_BUILD_DIR/appstore_key.p8"
          printf '%s\n' "$APP_STORE_CONNECT_PRIVATE_KEY" > "$KEY_FILE"
          chmod 600 "$KEY_FILE"

          echo "Uploading $IPA_PATH to TestFlight via App Store Connect API key"
          xcrun altool \
            --upload-app \
            --type ios \
            --file "$IPA_PATH" \
            --apiKey "$APP_STORE_CONNECT_KEY_IDENTIFIER" \
            --apiIssuer "$APP_STORE_CONNECT_ISSUER_ID" \
            --apiKeyFile "$KEY_FILE"
    artifacts:
      - $CM_BUILD_DIR/App.xcarchive
      - $CM_BUILD_DIR/export/*.ipa<|MERGE_RESOLUTION|>--- conflicted
+++ resolved
@@ -106,7 +106,6 @@
             echo "Populate TEAM_ID and the App Store Connect API key variables in Codemagic's Environment groups." >&2
             exit 1
           fi
-<<<<<<< HEAD
       - name: Fetch signing assets
         script: |
           #!/bin/bash
@@ -137,8 +136,6 @@
           keychain initialize
           keychain add-certificates --certificate "$CERT_PATH" --certificate-password "@file:$CERT_PASSWORD_FILE"
           xcode-project use-profiles --project ios/App/App.xcodeproj --profile "$PROFILE_PATH" --archive-method app-store
-=======
->>>>>>> d9be192f
       - name: Install CocoaPods dependencies
         script: |
           #!/bin/bash
