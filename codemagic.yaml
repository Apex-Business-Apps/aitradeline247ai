--- conflicted
+++ resolved
@@ -50,14 +50,9 @@
           #!/bin/bash
           set -euo pipefail
           missing=0
-<<<<<<< HEAD
           : "${XCODE_WORKSPACE:=ios/App/App.xcworkspace}"
           PROJECT_FILE="ios/App/App.xcodeproj/project.pbxproj"
           WORKSPACE_PATH="$XCODE_WORKSPACE"
-=======
-          PROJECT_FILE="ios/App/App.xcodeproj/project.pbxproj"
-          WORKSPACE_PATH="${XCODE_WORKSPACE}"
->>>>>>> 256fe42d
           if [ ! -f "$PROJECT_FILE" ]; then
             echo "Expected $PROJECT_FILE before running pod install" >&2
             echo "Run 'npx cap add ios' locally and commit the generated wrapper" >&2
@@ -75,18 +70,12 @@
         script: |
           #!/bin/bash
           set -euo pipefail
-<<<<<<< HEAD
           : "${XCODE_WORKSPACE:=ios/App/App.xcworkspace}"
           : "${XCODE_SCHEME:=App}"
           : "${BUNDLE_ID:=com.apex.tradeline}"
           WORKSPACE="$XCODE_WORKSPACE"
           SCHEME="$XCODE_SCHEME"
           BUNDLE="$BUNDLE_ID"
-=======
-          WORKSPACE="${XCODE_WORKSPACE}"
-          SCHEME="${XCODE_SCHEME}"
-          BUNDLE="${BUNDLE_ID}"
->>>>>>> 256fe42d
           STORE_ID="${APP_STORE_ID:-}"
 
           echo "Using Xcode workspace: $WORKSPACE"
@@ -151,18 +140,12 @@
         script: |
           set -euo pipefail
           cd ios/App
-<<<<<<< HEAD
           : "${XCODE_WORKSPACE:=ios/App/App.xcworkspace}"
           : "${XCODE_SCHEME:=App}"
           : "${BUNDLE_ID:=com.apex.tradeline}"
           WORKSPACE="$XCODE_WORKSPACE"
           SCHEME="$XCODE_SCHEME"
           BUNDLE="$BUNDLE_ID"
-=======
-          WORKSPACE="${XCODE_WORKSPACE}"
-          SCHEME="${XCODE_SCHEME}"
-          BUNDLE="${BUNDLE_ID}"
->>>>>>> 256fe42d
           WORKSPACE_NAME="$(basename "$WORKSPACE")"
           xcodebuild \
             -workspace "$WORKSPACE_NAME" \
