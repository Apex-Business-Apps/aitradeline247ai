workflows:
  ios_capacitor_testflight:
    name: iOS Capacitor TestFlight
    instance_type: mac_mini_m2
    max_build_duration: 60
    environment:
      groups:
        - appstore_credentials
<<<<<<< HEAD
      vars:
        APP_VERSION: "1.0.0"
      xcode: "16.0"
      cocoapods: "default"
      node: "20.11.1"
      npm: "10"
    scripts:
      - name: Resolve version/build
        script: |
          set -euo pipefail
          : "${APP_VERSION:=1.0.0}"
          APP_BUILD="$(date +%y%m%d%H%M)"
          {
            echo "APP_VERSION=$APP_VERSION"
            echo "APP_BUILD=$APP_BUILD"
          } >> "$CM_ENV"
      - name: Install npm dependencies
        script: npm ci
      - name: Build web assets
        script: npm run build
      - name: Sync Capacitor iOS wrapper
        script: npx --yes cap sync ios
      - name: Verify iOS project exists
        script: |
          set -euo pipefail
          test -f ios/App/App.xcodeproj/project.pbxproj
      - name: Install CocoaPods dependencies
=======
      node: "18.20.0"
      cocoapods: "1.12.1"
      ios_signing:
        distribution_type: app_store
        bundle_identifier: com.apex.tradeline
      vars:
        APP_VERSION: "1.0.0"
        APP_BUILD: "1003"
    scripts:
      - name: Install npm dependencies
        script: |
          set -euo pipefail
          npm ci
      - name: Ensure iOS platform and sync
        script: |
          set -euo pipefail
          if [ ! -d ios ]; then
            npx cap add ios
          fi
          npx cap sync ios
      - name: Install CocoaPods
>>>>>>> b623ded7
        script: |
          set -euo pipefail
          cd ios/App
          pod install
<<<<<<< HEAD
      - name: Prepare export options
        script: |
          cat <<'PLIST' > "$CM_BUILD_DIR/ExportOptions.plist"
          <?xml version="1.0" encoding="UTF-8"?>
          <!DOCTYPE plist PUBLIC "-//Apple//DTD PLIST 1.0//EN" "http://www.apple.com/DTDs/PropertyList-1.0.dtd">
          <plist version="1.0">
            <dict>
              <key>method</key>
              <string>app-store</string>
              <key>signingStyle</key>
              <string>automatic</string>
              <key>stripSwiftSymbols</key>
              <true/>
              <key>uploadBitcode</key>
              <false/>
              <key>compileBitcode</key>
              <true/>
              <key>destination</key>
              <string>export</string>
              <key>manageAppVersionAndBuildNumber</key>
              <true/>
            </dict>
          </plist>
          PLIST
      - name: Archive iOS build
        script: |
          set -euo pipefail
          cd ios/App
          xcodebuild \
            -workspace App.xcworkspace \
            -scheme App \
            -configuration Release \
            -sdk iphoneos \
            -archivePath "$CM_BUILD_DIR/App.xcarchive" \
            -allowProvisioningUpdates \
            DEVELOPMENT_TEAM="${TEAM_ID}" \
            MARKETING_VERSION="$APP_VERSION" \
            CURRENT_PROJECT_VERSION="$APP_BUILD" \
            clean archive
      - name: Export IPA
        script: |
          set -euo pipefail
          xcodebuild \
            -exportArchive \
            -archivePath "$CM_BUILD_DIR/App.xcarchive" \
            -exportOptionsPlist "$CM_BUILD_DIR/ExportOptions.plist" \
            -exportPath "$CM_BUILD_DIR/export"
    artifacts:
      - $CM_BUILD_DIR/App.xcarchive
      - $CM_BUILD_DIR/export/*.ipa
    publishing:
      app_store_connect:
        api_key:
          key_id: $APP_STORE_CONNECT_KEY_IDENTIFIER
          issuer_id: $APP_STORE_CONNECT_ISSUER_ID
          private_key: $APP_STORE_CONNECT_PRIVATE_KEY
=======
      - name: Setup signing
        script: |
          set -euo pipefail
          xcode-project use-profiles
      - name: Build .ipa
        script: |
          set -euo pipefail
          xcode-project build-ipa \
            --workspace ios/App/App.xcworkspace \
            --scheme App \
            --archive-flags="-allowProvisioningUpdates"
    artifacts:
      - build/ios/ipa/*.ipa
    publishing:
      app_store_connect:
        auth: integration
>>>>>>> b623ded7
        submit_to_testflight: true<|MERGE_RESOLUTION|>--- conflicted
+++ resolved
@@ -6,7 +6,6 @@
     environment:
       groups:
         - appstore_credentials
-<<<<<<< HEAD
       vars:
         APP_VERSION: "1.0.0"
       xcode: "16.0"
@@ -34,34 +33,10 @@
           set -euo pipefail
           test -f ios/App/App.xcodeproj/project.pbxproj
       - name: Install CocoaPods dependencies
-=======
-      node: "18.20.0"
-      cocoapods: "1.12.1"
-      ios_signing:
-        distribution_type: app_store
-        bundle_identifier: com.apex.tradeline
-      vars:
-        APP_VERSION: "1.0.0"
-        APP_BUILD: "1003"
-    scripts:
-      - name: Install npm dependencies
-        script: |
-          set -euo pipefail
-          npm ci
-      - name: Ensure iOS platform and sync
-        script: |
-          set -euo pipefail
-          if [ ! -d ios ]; then
-            npx cap add ios
-          fi
-          npx cap sync ios
-      - name: Install CocoaPods
->>>>>>> b623ded7
         script: |
           set -euo pipefail
           cd ios/App
           pod install
-<<<<<<< HEAD
       - name: Prepare export options
         script: |
           cat <<'PLIST' > "$CM_BUILD_DIR/ExportOptions.plist"
@@ -118,22 +93,4 @@
           key_id: $APP_STORE_CONNECT_KEY_IDENTIFIER
           issuer_id: $APP_STORE_CONNECT_ISSUER_ID
           private_key: $APP_STORE_CONNECT_PRIVATE_KEY
-=======
-      - name: Setup signing
-        script: |
-          set -euo pipefail
-          xcode-project use-profiles
-      - name: Build .ipa
-        script: |
-          set -euo pipefail
-          xcode-project build-ipa \
-            --workspace ios/App/App.xcworkspace \
-            --scheme App \
-            --archive-flags="-allowProvisioningUpdates"
-    artifacts:
-      - build/ios/ipa/*.ipa
-    publishing:
-      app_store_connect:
-        auth: integration
->>>>>>> b623ded7
         submit_to_testflight: true