--- conflicted
+++ resolved
@@ -6,7 +6,6 @@
     environment:
       groups:
         - appstore_credentials
-<<<<<<< HEAD
         - ios_config
       vars:
         APP_VERSION: "1.0.0"
@@ -14,11 +13,6 @@
         XCODE_WORKSPACE: ios/App/App.xcworkspace
         XCODE_SCHEME: App
         BUNDLE_ID: com.apex.tradeline
-=======
-      vars:
-        APP_VERSION: "1.0.0"
-        TEAM_ID: "NWGUYF42KW"
->>>>>>> b1774f1a
       xcode: "16.0"
       cocoapods: "default"
       node: "20.11.1"
@@ -37,7 +31,6 @@
         script: npm ci
       - name: Build web assets
         script: npm run build
-<<<<<<< HEAD
       - name: Verify web build artifacts
         script: |
           #!/bin/bash
@@ -86,10 +79,6 @@
             echo "Populate the ios_config and appstore_credentials groups in Codemagic." >&2
             exit 1
           fi
-=======
-      - name: Sync Capacitor iOS wrapper
-        script: npx --yes cap sync ios
->>>>>>> b1774f1a
       - name: Install CocoaPods dependencies
         script: |
           set -euo pipefail
@@ -121,7 +110,6 @@
           PLIST
       - name: Archive iOS build
         script: |
-<<<<<<< HEAD
           #!/bin/bash
           set -euo pipefail
           WORKSPACE_PATH="${XCODE_WORKSPACE:-ios/App/App.xcworkspace}"
@@ -134,22 +122,12 @@
           xcodebuild \
             -workspace "$WORKSPACE_NAME" \
             -scheme "$SCHEME_NAME" \
-=======
-          set -euo pipefail
-          cd ios/App
-          xcodebuild \
-            -workspace App.xcworkspace \
-            -scheme App \
->>>>>>> b1774f1a
             -configuration Release \
             -sdk iphoneos \
             -archivePath "$CM_BUILD_DIR/App.xcarchive" \
             -allowProvisioningUpdates \
             DEVELOPMENT_TEAM="${TEAM_ID}" \
-<<<<<<< HEAD
             PRODUCT_BUNDLE_IDENTIFIER="$BUNDLE_ID_VALUE" \
-=======
->>>>>>> b1774f1a
             MARKETING_VERSION="$APP_VERSION" \
             CURRENT_PROJECT_VERSION="$APP_BUILD" \
             clean archive
