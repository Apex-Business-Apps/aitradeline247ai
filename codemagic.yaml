workflows:
  ios_capacitor_testflight:
    name: iOS Capacitor TestFlight
    instance_type: mac_mini_m2
    max_build_duration: 60
    environment:
      groups:
        - appstore_credentials
<<<<<<< HEAD
        - ios_config
      vars:
        APP_VERSION: "1.0.0"
=======
      vars:
        APP_VERSION: "1.0.0"
        XCODE_WORKSPACE: "ios/App/App.xcworkspace"
        XCODE_SCHEME: "App"
        BUNDLE_ID: "com.apex.tradeline"
>>>>>>> 0efc0359
      xcode: "16.0"
      cocoapods: "default"
      node: "20.11.1"
      npm: "10"
    scripts:
      - name: Resolve version/build
        script: |
          set -euo pipefail
          : "${APP_VERSION:=1.0.0}"
          APP_BUILD="$(date +%y%m%d%H%M)"
          {
            echo "APP_VERSION=$APP_VERSION"
            echo "APP_BUILD=$APP_BUILD"
          } >> "$CM_ENV"
      - name: Install npm dependencies
        script: npm ci
      - name: Build web assets
        script: npm run build
      - name: Verify web build artifacts
        script: |
          #!/bin/bash
<<<<<<< HEAD
          set -eu
=======
          set -euo pipefail
>>>>>>> 0efc0359
          if [ ! -f dist/index.html ]; then
            echo "Missing dist/index.html after npm run build" >&2
            exit 1
          fi
      - name: Sync Capacitor iOS wrapper
        script: |
          #!/bin/bash
<<<<<<< HEAD
          set -eu
=======
          set -euo pipefail
>>>>>>> 0efc0359
          npx --yes cap sync ios
      - name: Verify iOS project exists
        script: |
          #!/bin/bash
<<<<<<< HEAD
          set -eu
          missing=0
          if [ ! -f ios/App/App.xcodeproj/project.pbxproj ]; then
            echo "Expected ios/App/App.xcodeproj/project.pbxproj before running pod install" >&2
            echo "Run 'npx cap add ios' locally and commit the generated wrapper" >&2
            missing=1
          fi
          if [ ! -f ios/App/App.xcworkspace/contents.xcworkspacedata ]; then
            echo "Expected ios/App/App.xcworkspace/contents.xcworkspacedata before running pod install" >&2
=======
          set -euo pipefail
          missing=0
          PROJECT_FILE="ios/App/App.xcodeproj/project.pbxproj"
          WORKSPACE_PATH="${XCODE_WORKSPACE}"
          if [ ! -f "$PROJECT_FILE" ]; then
            echo "Expected $PROJECT_FILE before running pod install" >&2
            echo "Run 'npx cap add ios' locally and commit the generated wrapper" >&2
            missing=1
          fi
          if [ ! -f "$WORKSPACE_PATH/contents.xcworkspacedata" ]; then
            echo "Expected $WORKSPACE_PATH/contents.xcworkspacedata before running pod install" >&2
>>>>>>> 0efc0359
            echo "Ensure the workspace is committed or regenerate it with 'npx cap sync ios'" >&2
            missing=1
          fi
          if [ "$missing" -ne 0 ]; then
            exit 1
          fi
      - name: Normalize Xcode configuration
        script: |
          #!/bin/bash
          set -euo pipefail
<<<<<<< HEAD
          WORKSPACE="${XCODE_WORKSPACE:-ios/App/App.xcworkspace}"
          SCHEME="${XCODE_SCHEME:-App}"
          BUNDLE="${BUNDLE_ID:-com.apex.tradeline}"
=======
          WORKSPACE="${XCODE_WORKSPACE}"
          SCHEME="${XCODE_SCHEME}"
          BUNDLE="${BUNDLE_ID}"
>>>>>>> 0efc0359
          STORE_ID="${APP_STORE_ID:-}"

          echo "Using Xcode workspace: $WORKSPACE"
          echo "Using Xcode scheme: $SCHEME"
          echo "Using bundle identifier: $BUNDLE"
          if [ -z "$STORE_ID" ]; then
            echo "Warning: APP_STORE_ID not provided; TestFlight upload will succeed but App Store metadata sync is unavailable." >&2
          fi

          {
            printf 'XCODE_WORKSPACE=%s\n' "$WORKSPACE"
            printf 'XCODE_SCHEME=%s\n' "$SCHEME"
            printf 'BUNDLE_ID=%s\n' "$BUNDLE"
            printf 'APP_STORE_ID=%s\n' "$STORE_ID"
          } >> "$CM_ENV"
      - name: Verify signing environment
        script: |
          #!/bin/bash
<<<<<<< HEAD
          set -eu
=======
          set -euo pipefail
>>>>>>> 0efc0359
          missing=0
          for var in TEAM_ID APP_STORE_CONNECT_KEY_IDENTIFIER APP_STORE_CONNECT_ISSUER_ID APP_STORE_CONNECT_PRIVATE_KEY; do
            if [ -z "${!var:-}" ]; then
              echo "Missing required environment variable: $var" >&2
              missing=1
            fi
          done
          if [ "$missing" -ne 0 ]; then
<<<<<<< HEAD
            echo "Populate the ios_config (TEAM_ID) and appstore_credentials (App Store Connect API key) groups in Codemagic." >&2
=======
            echo "Populate TEAM_ID and the App Store Connect API key variables in Codemagic's Environment groups." >&2
>>>>>>> 0efc0359
            exit 1
          fi
      - name: Install CocoaPods dependencies
        script: |
          #!/bin/bash
          set -euo pipefail
          cd ios/App
          pod install
      - name: Prepare export options
        script: |
          cat <<'PLIST' > "$CM_BUILD_DIR/ExportOptions.plist"
          <?xml version="1.0" encoding="UTF-8"?>
          <!DOCTYPE plist PUBLIC "-//Apple//DTD PLIST 1.0//EN" "http://www.apple.com/DTDs/PropertyList-1.0.dtd">
          <plist version="1.0">
            <dict>
              <key>method</key>
              <string>app-store</string>
              <key>signingStyle</key>
              <string>automatic</string>
              <key>stripSwiftSymbols</key>
              <true/>
              <key>uploadBitcode</key>
              <false/>
              <key>compileBitcode</key>
              <true/>
              <key>destination</key>
              <string>export</string>
              <key>manageAppVersionAndBuildNumber</key>
              <true/>
            </dict>
          </plist>
          PLIST
      - name: Archive iOS build
        script: |
          set -euo pipefail
          cd ios/App
<<<<<<< HEAD
          WORKSPACE="${XCODE_WORKSPACE:-ios/App/App.xcworkspace}"
          SCHEME="${XCODE_SCHEME:-App}"
          BUNDLE="${BUNDLE_ID:-com.apex.tradeline}"
=======
          WORKSPACE="${XCODE_WORKSPACE}"
          SCHEME="${XCODE_SCHEME}"
          BUNDLE="${BUNDLE_ID}"
>>>>>>> 0efc0359
          WORKSPACE_NAME="$(basename "$WORKSPACE")"
          xcodebuild \
            -workspace "$WORKSPACE_NAME" \
            -scheme "$SCHEME" \
            -configuration Release \
            -sdk iphoneos \
            -archivePath "$CM_BUILD_DIR/App.xcarchive" \
            -allowProvisioningUpdates \
            DEVELOPMENT_TEAM="${TEAM_ID}" \
            PRODUCT_BUNDLE_IDENTIFIER="$BUNDLE" \
            MARKETING_VERSION="$APP_VERSION" \
            CURRENT_PROJECT_VERSION="$APP_BUILD" \
            clean archive
      - name: Export IPA
        script: |
          set -euo pipefail
          xcodebuild \
            -exportArchive \
            -archivePath "$CM_BUILD_DIR/App.xcarchive" \
            -exportOptionsPlist "$CM_BUILD_DIR/ExportOptions.plist" \
            -exportPath "$CM_BUILD_DIR/export"
<<<<<<< HEAD
    artifacts:
      - $CM_BUILD_DIR/App.xcarchive
      - $CM_BUILD_DIR/export/*.ipa
    publishing:
      app_store_connect:
        api_key:
          key_id: $APP_STORE_CONNECT_KEY_IDENTIFIER
          issuer_id: $APP_STORE_CONNECT_ISSUER_ID
          private_key: $APP_STORE_CONNECT_PRIVATE_KEY
        submit_to_testflight: true
=======
      - name: Upload to TestFlight
        script: |
          #!/bin/bash
          set -euo pipefail
          IPA_PATH="$(find "$CM_BUILD_DIR/export" -name '*.ipa' -print -quit)"
          if [ -z "$IPA_PATH" ]; then
            echo "No IPA produced at $CM_BUILD_DIR/export" >&2
            exit 1
          fi

          if [ -z "${APP_STORE_CONNECT_PRIVATE_KEY:-}" ]; then
            echo "APP_STORE_CONNECT_PRIVATE_KEY is not set; unable to upload to TestFlight." >&2
            exit 1
          fi

          KEY_FILE="$CM_BUILD_DIR/appstore_key.p8"
          printf '%s\n' "$APP_STORE_CONNECT_PRIVATE_KEY" > "$KEY_FILE"
          chmod 600 "$KEY_FILE"

          echo "Uploading $IPA_PATH to TestFlight via App Store Connect API key"
          xcrun altool \
            --upload-app \
            --type ios \
            --file "$IPA_PATH" \
            --apiKey "$APP_STORE_CONNECT_KEY_IDENTIFIER" \
            --apiIssuer "$APP_STORE_CONNECT_ISSUER_ID" \
            --apiKeyFile "$KEY_FILE"
    artifacts:
      - $CM_BUILD_DIR/App.xcarchive
      - $CM_BUILD_DIR/export/*.ipa
>>>>>>> 0efc0359
<|MERGE_RESOLUTION|>--- conflicted
+++ resolved
@@ -6,17 +6,9 @@
     environment:
       groups:
         - appstore_credentials
-<<<<<<< HEAD
         - ios_config
       vars:
         APP_VERSION: "1.0.0"
-=======
-      vars:
-        APP_VERSION: "1.0.0"
-        XCODE_WORKSPACE: "ios/App/App.xcworkspace"
-        XCODE_SCHEME: "App"
-        BUNDLE_ID: "com.apex.tradeline"
->>>>>>> 0efc0359
       xcode: "16.0"
       cocoapods: "default"
       node: "20.11.1"
@@ -38,11 +30,7 @@
       - name: Verify web build artifacts
         script: |
           #!/bin/bash
-<<<<<<< HEAD
           set -eu
-=======
-          set -euo pipefail
->>>>>>> 0efc0359
           if [ ! -f dist/index.html ]; then
             echo "Missing dist/index.html after npm run build" >&2
             exit 1
@@ -50,16 +38,11 @@
       - name: Sync Capacitor iOS wrapper
         script: |
           #!/bin/bash
-<<<<<<< HEAD
           set -eu
-=======
-          set -euo pipefail
->>>>>>> 0efc0359
           npx --yes cap sync ios
       - name: Verify iOS project exists
         script: |
           #!/bin/bash
-<<<<<<< HEAD
           set -eu
           missing=0
           if [ ! -f ios/App/App.xcodeproj/project.pbxproj ]; then
@@ -69,19 +52,6 @@
           fi
           if [ ! -f ios/App/App.xcworkspace/contents.xcworkspacedata ]; then
             echo "Expected ios/App/App.xcworkspace/contents.xcworkspacedata before running pod install" >&2
-=======
-          set -euo pipefail
-          missing=0
-          PROJECT_FILE="ios/App/App.xcodeproj/project.pbxproj"
-          WORKSPACE_PATH="${XCODE_WORKSPACE}"
-          if [ ! -f "$PROJECT_FILE" ]; then
-            echo "Expected $PROJECT_FILE before running pod install" >&2
-            echo "Run 'npx cap add ios' locally and commit the generated wrapper" >&2
-            missing=1
-          fi
-          if [ ! -f "$WORKSPACE_PATH/contents.xcworkspacedata" ]; then
-            echo "Expected $WORKSPACE_PATH/contents.xcworkspacedata before running pod install" >&2
->>>>>>> 0efc0359
             echo "Ensure the workspace is committed or regenerate it with 'npx cap sync ios'" >&2
             missing=1
           fi
@@ -92,15 +62,9 @@
         script: |
           #!/bin/bash
           set -euo pipefail
-<<<<<<< HEAD
           WORKSPACE="${XCODE_WORKSPACE:-ios/App/App.xcworkspace}"
           SCHEME="${XCODE_SCHEME:-App}"
           BUNDLE="${BUNDLE_ID:-com.apex.tradeline}"
-=======
-          WORKSPACE="${XCODE_WORKSPACE}"
-          SCHEME="${XCODE_SCHEME}"
-          BUNDLE="${BUNDLE_ID}"
->>>>>>> 0efc0359
           STORE_ID="${APP_STORE_ID:-}"
 
           echo "Using Xcode workspace: $WORKSPACE"
@@ -119,11 +83,7 @@
       - name: Verify signing environment
         script: |
           #!/bin/bash
-<<<<<<< HEAD
           set -eu
-=======
-          set -euo pipefail
->>>>>>> 0efc0359
           missing=0
           for var in TEAM_ID APP_STORE_CONNECT_KEY_IDENTIFIER APP_STORE_CONNECT_ISSUER_ID APP_STORE_CONNECT_PRIVATE_KEY; do
             if [ -z "${!var:-}" ]; then
@@ -132,11 +92,7 @@
             fi
           done
           if [ "$missing" -ne 0 ]; then
-<<<<<<< HEAD
             echo "Populate the ios_config (TEAM_ID) and appstore_credentials (App Store Connect API key) groups in Codemagic." >&2
-=======
-            echo "Populate TEAM_ID and the App Store Connect API key variables in Codemagic's Environment groups." >&2
->>>>>>> 0efc0359
             exit 1
           fi
       - name: Install CocoaPods dependencies
@@ -173,15 +129,9 @@
         script: |
           set -euo pipefail
           cd ios/App
-<<<<<<< HEAD
           WORKSPACE="${XCODE_WORKSPACE:-ios/App/App.xcworkspace}"
           SCHEME="${XCODE_SCHEME:-App}"
           BUNDLE="${BUNDLE_ID:-com.apex.tradeline}"
-=======
-          WORKSPACE="${XCODE_WORKSPACE}"
-          SCHEME="${XCODE_SCHEME}"
-          BUNDLE="${BUNDLE_ID}"
->>>>>>> 0efc0359
           WORKSPACE_NAME="$(basename "$WORKSPACE")"
           xcodebuild \
             -workspace "$WORKSPACE_NAME" \
@@ -203,7 +153,6 @@
             -archivePath "$CM_BUILD_DIR/App.xcarchive" \
             -exportOptionsPlist "$CM_BUILD_DIR/ExportOptions.plist" \
             -exportPath "$CM_BUILD_DIR/export"
-<<<<<<< HEAD
     artifacts:
       - $CM_BUILD_DIR/App.xcarchive
       - $CM_BUILD_DIR/export/*.ipa
@@ -213,36 +162,4 @@
           key_id: $APP_STORE_CONNECT_KEY_IDENTIFIER
           issuer_id: $APP_STORE_CONNECT_ISSUER_ID
           private_key: $APP_STORE_CONNECT_PRIVATE_KEY
-        submit_to_testflight: true
-=======
-      - name: Upload to TestFlight
-        script: |
-          #!/bin/bash
-          set -euo pipefail
-          IPA_PATH="$(find "$CM_BUILD_DIR/export" -name '*.ipa' -print -quit)"
-          if [ -z "$IPA_PATH" ]; then
-            echo "No IPA produced at $CM_BUILD_DIR/export" >&2
-            exit 1
-          fi
-
-          if [ -z "${APP_STORE_CONNECT_PRIVATE_KEY:-}" ]; then
-            echo "APP_STORE_CONNECT_PRIVATE_KEY is not set; unable to upload to TestFlight." >&2
-            exit 1
-          fi
-
-          KEY_FILE="$CM_BUILD_DIR/appstore_key.p8"
-          printf '%s\n' "$APP_STORE_CONNECT_PRIVATE_KEY" > "$KEY_FILE"
-          chmod 600 "$KEY_FILE"
-
-          echo "Uploading $IPA_PATH to TestFlight via App Store Connect API key"
-          xcrun altool \
-            --upload-app \
-            --type ios \
-            --file "$IPA_PATH" \
-            --apiKey "$APP_STORE_CONNECT_KEY_IDENTIFIER" \
-            --apiIssuer "$APP_STORE_CONNECT_ISSUER_ID" \
-            --apiKeyFile "$KEY_FILE"
-    artifacts:
-      - $CM_BUILD_DIR/App.xcarchive
-      - $CM_BUILD_DIR/export/*.ipa
->>>>>>> 0efc0359
+        submit_to_testflight: true