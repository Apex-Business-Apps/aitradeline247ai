--- conflicted
+++ resolved
@@ -136,7 +136,6 @@
           keychain initialize
           keychain add-certificates --certificate "$CERT_PATH" --certificate-password "@file:$CERT_PASSWORD_FILE"
           xcode-project use-profiles --project ios/App/App.xcodeproj --profile "$PROFILE_PATH" --archive-method app-store
-<<<<<<< HEAD
 
           PROFILE_INFO="$(mktemp)"
           trap 'rm -f "$PROFILE_INFO"' EXIT
@@ -163,8 +162,6 @@
             printf 'PROVISIONING_PROFILE_UUID=%s\n' "$PROFILE_UUID"
             printf 'CODE_SIGN_IDENTITY=%s\n' "$CODE_SIGN_IDENTITY"
           } >> "$CM_ENV"
-=======
->>>>>>> f37cda00
       - name: Install CocoaPods dependencies
         script: |
           #!/bin/bash
@@ -202,23 +199,17 @@
           : "${XCODE_WORKSPACE:=ios/App/App.xcworkspace}"
           : "${XCODE_SCHEME:=App}"
           : "${BUNDLE_ID:=com.apex.tradeline}"
-<<<<<<< HEAD
           : "${CODE_SIGN_IDENTITY:=}"
           : "${PROVISIONING_PROFILE_SPECIFIER:=}"
           : "${PROVISIONING_PROFILE_UUID:=}"
-=======
->>>>>>> f37cda00
           WORKSPACE="$XCODE_WORKSPACE"
           SCHEME="$XCODE_SCHEME"
           BUNDLE="$BUNDLE_ID"
           WORKSPACE_NAME="$(basename "$WORKSPACE")"
-<<<<<<< HEAD
           if [ -z "$CODE_SIGN_IDENTITY" ] || [ -z "$PROVISIONING_PROFILE_SPECIFIER" ] || [ -z "$PROVISIONING_PROFILE_UUID" ]; then
             echo "Missing code signing identity or provisioning profile metadata." >&2
             exit 1
           fi
-=======
->>>>>>> f37cda00
           xcodebuild \
             -workspace "$WORKSPACE_NAME" \
             -scheme "$SCHEME" \
@@ -228,13 +219,10 @@
             -allowProvisioningUpdates \
             DEVELOPMENT_TEAM="${TEAM_ID}" \
             PRODUCT_BUNDLE_IDENTIFIER="$BUNDLE" \
-<<<<<<< HEAD
             CODE_SIGN_STYLE=Manual \
             CODE_SIGN_IDENTITY="$CODE_SIGN_IDENTITY" \
             PROVISIONING_PROFILE_SPECIFIER="$PROVISIONING_PROFILE_SPECIFIER" \
             PROVISIONING_PROFILE="$PROVISIONING_PROFILE_UUID" \
-=======
->>>>>>> f37cda00
             MARKETING_VERSION="$APP_VERSION" \
             CURRENT_PROJECT_VERSION="$APP_BUILD" \
             clean archive
