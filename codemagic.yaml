--- conflicted
+++ resolved
@@ -109,7 +109,6 @@
           set -euo pipefail
           python3 -m pip install --upgrade pip >/dev/null
           python3 -m pip install --quiet codemagic-cli-tools
-<<<<<<< HEAD
           export PATH="$HOME/.local/bin:$HOME/Library/Python/3.11/bin:$HOME/Library/Python/3.10/bin:$HOME/Library/Python/3.9/bin:$PATH"
 
           KEY_FILE="$CM_BUILD_DIR/appstore_connect_key.p8"
@@ -133,13 +132,6 @@
 with open(sys.argv[1], "w", encoding="utf-8") as fh:
     fh.write(data if data.endswith("\n") else data + "\n")
 PY
-=======
-          PYTHON_USER_BINS="$HOME/Library/Python/3.11/bin:$HOME/Library/Python/3.10/bin:$HOME/Library/Python/3.9/bin"
-          export PATH="$HOME/.local/bin:$PYTHON_USER_BINS:$PATH"
-
-          KEY_FILE="$CM_BUILD_DIR/appstore_connect_key.p8"
-          printf '%s\n' "$APP_STORE_CONNECT_PRIVATE_KEY" > "$KEY_FILE"
->>>>>>> 2eebb6d8
           chmod 600 "$KEY_FILE"
 
           app-store-connect fetch-signing-files \
@@ -161,7 +153,6 @@
             exit 1
           fi
 
-<<<<<<< HEAD
           PROJECT_PATH="ios/App/App.xcodeproj"
           xcode-project use-profiles \
             --project "$PROJECT_PATH" \
@@ -172,35 +163,6 @@
 
           keychain initialize
           keychain add-certificates --certificate "$CERT_PATH" --certificate-password "@file:$CERT_PASSWORD_FILE"
-=======
-          PROFILE_INFO="$(mktemp)"
-          security cms -D -i "$PROFILE_PATH" > "$PROFILE_INFO"
-          PROFILE_NAME="$(/usr/libexec/PlistBuddy -c 'Print :Name' "$PROFILE_INFO")"
-          PROFILE_UUID="$(/usr/libexec/PlistBuddy -c 'Print :UUID' "$PROFILE_INFO")"
-
-          security find-identity -v -p codesigning
-          SIGNING_IDENTITY="$(security find-identity -v -p codesigning | awk -F'"' '/Apple Distribution/ {print $2; exit}')"
-          if [ -z "$SIGNING_IDENTITY" ]; then
-            SIGNING_IDENTITY="$(security find-identity -v -p codesigning | awk -F'"' 'NR==1 {print $2}')"
-          fi
-
-          if [ -z "$PROFILE_NAME" ] || [ -z "$PROFILE_UUID" ] || [ -z "$SIGNING_IDENTITY" ]; then
-            echo "Unable to parse provisioning profile metadata." >&2
-            exit 1
-          fi
-
-          rm -f "$PROFILE_INFO" "$KEY_FILE"
-
-          keychain initialize
-          keychain add-certificates --certificate "$CERT_PATH" --certificate-password "@file:$CERT_PASSWORD_FILE"
-
-          {
-            printf 'PROVISIONING_PROFILE_PATH=%s\n' "$PROFILE_PATH"
-            printf 'PROVISIONING_PROFILE_NAME=%s\n' "$PROFILE_NAME"
-            printf 'PROVISIONING_PROFILE_UUID=%s\n' "$PROFILE_UUID"
-            printf 'CODE_SIGN_IDENTITY=%s\n' "$SIGNING_IDENTITY"
-          } >> "$CM_ENV"
->>>>>>> 2eebb6d8
       - name: Install CocoaPods dependencies
         script: |
           #!/bin/bash
@@ -238,13 +200,6 @@
           : "${XCODE_WORKSPACE:=ios/App/App.xcworkspace}"
           : "${XCODE_SCHEME:=App}"
           : "${BUNDLE_ID:=com.apex.tradeline}"
-<<<<<<< HEAD
-=======
-          : "${CODE_SIGN_IDENTITY:?Missing CODE_SIGN_IDENTITY from signing step}"
-          : "${PROVISIONING_PROFILE_NAME:?Missing PROVISIONING_PROFILE_NAME from signing step}"
-          : "${PROVISIONING_PROFILE_UUID:?Missing PROVISIONING_PROFILE_UUID from signing step}"
-          : "${PROVISIONING_PROFILE_PATH:?Missing PROVISIONING_PROFILE_PATH from signing step}"
->>>>>>> 2eebb6d8
           WORKSPACE="$XCODE_WORKSPACE"
           SCHEME="$XCODE_SCHEME"
           BUNDLE="$BUNDLE_ID"
@@ -257,15 +212,6 @@
             -archivePath "$CM_BUILD_DIR/App.xcarchive" \
             -allowProvisioningUpdates \
             DEVELOPMENT_TEAM="${TEAM_ID}" \
-<<<<<<< HEAD
-=======
-            CODE_SIGN_STYLE=Manual \
-            CODE_SIGN_IDENTITY="$CODE_SIGN_IDENTITY" \
-            CODE_SIGNING_REQUIRED=YES \
-            CODE_SIGNING_ALLOWED=YES \
-            PROVISIONING_PROFILE_SPECIFIER="$PROVISIONING_PROFILE_NAME" \
-            PROVISIONING_PROFILE="$PROVISIONING_PROFILE_UUID" \
->>>>>>> 2eebb6d8
             PRODUCT_BUNDLE_IDENTIFIER="$BUNDLE" \
             MARKETING_VERSION="$APP_VERSION" \
             CURRENT_PROJECT_VERSION="$APP_BUILD" \
@@ -305,11 +251,8 @@
             --apiKey "$APP_STORE_CONNECT_KEY_IDENTIFIER" \
             --apiIssuer "$APP_STORE_CONNECT_ISSUER_ID" \
             --apiKeyFile "$KEY_FILE"
-<<<<<<< HEAD
 
           rm -f "$KEY_FILE"
-=======
->>>>>>> 2eebb6d8
     artifacts:
       - $CM_BUILD_DIR/App.xcarchive
       - $CM_BUILD_DIR/export/*.ipa