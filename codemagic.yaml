workflows:
  ios_capacitor_testflight:
    name: iOS Capacitor TestFlight
    instance_type: mac_mini_m2
    max_build_duration: 60
    environment:
      groups:
        - appstore_credentials
      node: "18.20.0"
      cocoapods: "1.12.1"
      ios_signing:
        distribution_type: app_store
        bundle_identifier: com.apex.tradeline
      vars:
        APP_VERSION: "1.0.0"
        APP_BUILD: "1003"
    scripts:
      - name: Install npm deps
        script: |
          set -euo pipefail
          npm ci
<<<<<<< HEAD
      - name: Build web app
        script: |
          set -euo pipefail
          npm run build
      - name: Ensure iOS platform and sync
=======
      - name: Ensure iOS + sync Capacitor
>>>>>>> 596a5089
        script: |
          set -euo pipefail
          if [ ! -d ios ]; then
            npx cap add ios
          fi
          npx cap sync ios
      - name: Update version numbers
        script: |
          set -euo pipefail
          cd ios/App
          # Update MARKETING_VERSION and CURRENT_PROJECT_VERSION in project.pbxproj
          sed -i '' "s/MARKETING_VERSION = .*/MARKETING_VERSION = ${APP_VERSION};/g" App.xcodeproj/project.pbxproj
          sed -i '' "s/CURRENT_PROJECT_VERSION = .*/CURRENT_PROJECT_VERSION = ${APP_BUILD};/g" App.xcodeproj/project.pbxproj
          echo "✅ Updated version to ${APP_VERSION} (${APP_BUILD})"
          # Verify changes
          grep -A 2 "MARKETING_VERSION" App.xcodeproj/project.pbxproj | head -4
      - name: Install CocoaPods
        script: |
          set -euo pipefail
          cd ios/App
          pod install
      - name: Setup iOS signing
        script: |
          set -euo pipefail
          xcode-project use-profiles
      - name: Build .ipa for TestFlight
        script: |
          set -euo pipefail
          xcode-project build-ipa \
            --workspace ios/App/App.xcworkspace \
            --scheme App \
            --config Release
    artifacts:
      - build/ios/ipa/*.ipa
    publishing:
      app_store_connect:
        auth: api_key
        key_id: $APP_STORE_CONNECT_KEY_IDENTIFIER
        issuer_id: $APP_STORE_CONNECT_ISSUER_ID
        private_key: $APP_STORE_CONNECT_PRIVATE_KEY
        submit_to_testflight: true<|MERGE_RESOLUTION|>--- conflicted
+++ resolved
@@ -19,15 +19,11 @@
         script: |
           set -euo pipefail
           npm ci
-<<<<<<< HEAD
       - name: Build web app
         script: |
           set -euo pipefail
           npm run build
       - name: Ensure iOS platform and sync
-=======
-      - name: Ensure iOS + sync Capacitor
->>>>>>> 596a5089
         script: |
           set -euo pipefail
           if [ ! -d ios ]; then
