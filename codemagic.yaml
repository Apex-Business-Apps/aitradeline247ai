workflows:
  ios_capacitor_testflight:
    name: iOS Capacitor TestFlight
    instance_type: mac_mini_m2
    max_build_duration: 60
    integrations:
      app_store_connect: codemagic_appstore_integration
    environment:
      groups:
        - appstore_credentials
<<<<<<< HEAD
      vars:
        APP_VERSION: "1.0.0"
      xcode: "16.0"
      cocoapods: "default"
      node: "20.11.1"
      npm: "10"
    scripts:
      - name: Resolve version/build
        script: |
          set -euo pipefail
          : "${APP_VERSION:=1.0.0}"
          APP_BUILD="$(date +%y%m%d%H%M)"
          {
            echo "APP_VERSION=$APP_VERSION"
            echo "APP_BUILD=$APP_BUILD"
          } >> "$CM_ENV"
      - name: Install npm dependencies
        script: npm ci
      - name: Build web assets
        script: npm run build
      - name: Verify web build artifacts
        script: |
          set -euo pipefail
          if [[ ! -f dist/index.html ]]; then
            echo "Missing dist/index.html after npm run build" >&2
            exit 1
          fi
      - name: Sync Capacitor iOS wrapper
        script: npx --yes cap sync ios
      - name: Verify iOS project exists
        script: |
          set -euo pipefail
          if [[ ! -f ios/App/App.xcodeproj/project.pbxproj ]]; then
            echo "Expected ios/App/App.xcodeproj/project.pbxproj before running pod install" >&2
            echo "Run 'npx cap add ios' locally and commit the generated wrapper" >&2
            exit 1
          fi
      - name: Install CocoaPods dependencies
=======
      node: "18.20.0"
      cocoapods: "1.12.1"
      ios_signing:
        distribution_type: app_store
        bundle_identifier: com.apex.tradeline
      vars:
        APP_VERSION: "1.0.0"
        APP_BUILD: "1003"
    scripts:
      - name: Install npm dependencies
        script: |
          set -euo pipefail
          npm ci
      - name: Ensure iOS platform and sync
        script: |
          set -euo pipefail
          if [ ! -d ios ]; then
            npx cap add ios
          fi
          npx cap sync ios
      - name: Install CocoaPods
>>>>>>> b9ad580e
        script: |
          set -euo pipefail
          cd ios/App
          pod install
<<<<<<< HEAD
      - name: Prepare export options
        script: |
          cat <<'PLIST' > "$CM_BUILD_DIR/ExportOptions.plist"
          <?xml version="1.0" encoding="UTF-8"?>
          <!DOCTYPE plist PUBLIC "-//Apple//DTD PLIST 1.0//EN" "http://www.apple.com/DTDs/PropertyList-1.0.dtd">
          <plist version="1.0">
            <dict>
              <key>method</key>
              <string>app-store</string>
              <key>signingStyle</key>
              <string>automatic</string>
              <key>stripSwiftSymbols</key>
              <true/>
              <key>uploadBitcode</key>
              <false/>
              <key>compileBitcode</key>
              <true/>
              <key>destination</key>
              <string>export</string>
              <key>manageAppVersionAndBuildNumber</key>
              <true/>
            </dict>
          </plist>
          PLIST
      - name: Archive iOS build
        script: |
          set -euo pipefail
          cd ios/App
          xcodebuild \
            -workspace App.xcworkspace \
            -scheme App \
            -configuration Release \
            -sdk iphoneos \
            -archivePath "$CM_BUILD_DIR/App.xcarchive" \
            -allowProvisioningUpdates \
            DEVELOPMENT_TEAM="${TEAM_ID}" \
            MARKETING_VERSION="$APP_VERSION" \
            CURRENT_PROJECT_VERSION="$APP_BUILD" \
            clean archive
      - name: Export IPA
        script: |
          set -euo pipefail
          xcodebuild \
            -exportArchive \
            -archivePath "$CM_BUILD_DIR/App.xcarchive" \
            -exportOptionsPlist "$CM_BUILD_DIR/ExportOptions.plist" \
            -exportPath "$CM_BUILD_DIR/export"
    artifacts:
      - $CM_BUILD_DIR/App.xcarchive
      - $CM_BUILD_DIR/export/*.ipa
    publishing:
      app_store_connect:
        api_key:
          key_id: $APP_STORE_CONNECT_KEY_IDENTIFIER
          issuer_id: $APP_STORE_CONNECT_ISSUER_ID
          private_key: $APP_STORE_CONNECT_PRIVATE_KEY
=======
      - name: Setup signing
        script: |
          set -euo pipefail
          xcode-project use-profiles
      - name: Build .ipa
        script: |
          set -euo pipefail
          xcode-project build-ipa \
            --workspace ios/App/App.xcworkspace \
            --scheme App \
            --archive-flags="-allowProvisioningUpdates"
    artifacts:
      - build/ios/ipa/*.ipa
    publishing:
      app_store_connect:
        auth: integration
>>>>>>> b9ad580e
        submit_to_testflight: true<|MERGE_RESOLUTION|>--- conflicted
+++ resolved
@@ -8,7 +8,6 @@
     environment:
       groups:
         - appstore_credentials
-<<<<<<< HEAD
       vars:
         APP_VERSION: "1.0.0"
       xcode: "16.0"
@@ -47,7 +46,6 @@
             exit 1
           fi
       - name: Install CocoaPods dependencies
-=======
       node: "18.20.0"
       cocoapods: "1.12.1"
       ios_signing:
@@ -69,12 +67,10 @@
           fi
           npx cap sync ios
       - name: Install CocoaPods
->>>>>>> b9ad580e
         script: |
           set -euo pipefail
           cd ios/App
           pod install
-<<<<<<< HEAD
       - name: Prepare export options
         script: |
           cat <<'PLIST' > "$CM_BUILD_DIR/ExportOptions.plist"
@@ -131,7 +127,6 @@
           key_id: $APP_STORE_CONNECT_KEY_IDENTIFIER
           issuer_id: $APP_STORE_CONNECT_ISSUER_ID
           private_key: $APP_STORE_CONNECT_PRIVATE_KEY
-=======
       - name: Setup signing
         script: |
           set -euo pipefail
@@ -148,5 +143,4 @@
     publishing:
       app_store_connect:
         auth: integration
->>>>>>> b9ad580e
         submit_to_testflight: true