--- conflicted
+++ resolved
@@ -82,7 +82,6 @@
         run: npm ci
       - name: Build web assets
         run: npm run build
-<<<<<<< HEAD
       - name: Verify web build artifacts
         run: |
           set -euo pipefail
@@ -100,10 +99,8 @@
             echo "Run 'npx cap add ios' locally and commit the generated workspace." >&2
             exit 1
           fi
-=======
       - name: Sync Capacitor iOS wrapper
         run: npx cap sync ios
->>>>>>> b9ad580e
       - name: Install CocoaPods dependencies
         working-directory: ios/App
         run: pod install
