--- conflicted
+++ resolved
@@ -1,16 +1,10 @@
-<<<<<<< HEAD
 name: Quality - Hook Safety & Linting
-=======
-name: ci/lint
->>>>>>> 20c7b45b
 
 on:
   push:
-    branches: [ main, master ]
+    branches: [ main ]
   pull_request:
-<<<<<<< HEAD
-    branches: [ main, master ]
-=======
+    types: [opened, synchronize, labeled]
     paths:
       - 'src/**'
       - 'scripts/**'
@@ -18,43 +12,33 @@
       - 'tsconfig*'
       - '.eslintrc*'
       - '.github/workflows/quality.yml'
-  push:
-    branches: [ main ]
->>>>>>> 20c7b45b
 
 jobs:
   lint-and-scan:
     name: ESLint + Hook Scanner
     runs-on: ubuntu-latest
     timeout-minutes: 10
-<<<<<<< HEAD
-    
+
+    # prevent duplicate runs per ref; cancel older ones
+    concurrency:
+      group: lint-${{ github.ref }}
+      cancel-in-progress: true
+
     steps:
       - name: Checkout code
         uses: actions/checkout@v4
-      
+
       - name: Setup Node.js
-        uses: actions/setup-node@v6
+        uses: actions/setup-node@v4
         with:
           node-version: '20'
           cache: 'npm'
-      
+
       - name: Install dependencies
         run: npm ci
-      
+
       - name: Run ESLint (strict mode)
         run: npm run lint -- --max-warnings 0
-      
+
       - name: Scan for conditional hooks
-        run: node scripts/scan-conditional-hooks.mjs
-=======
-    concurrency:
-      group: lint-${{ github.ref }}
-      cancel-in-progress: true
-    steps:
-      - uses: actions/checkout@v4
-      - uses: actions/setup-node@v4
-        with: { node-version: '20' }
-      - run: npm ci
-      - run: npm run lint
->>>>>>> 20c7b45b
+        run: node scripts/scan-conditional-hooks.mjs