<<<<<<< HEAD
name: Quality - Hook Safety & Linting
=======
name: ci/lint
>>>>>>> 156f6375

on:
  push:
    branches: [ main, master ]
  pull_request:
<<<<<<< HEAD
    branches: [ main, master ]
=======
    paths:
      - 'src/**'
      - 'scripts/**'
      - 'package.json'
      - 'tsconfig*'
      - '.eslintrc*'
      - '.github/workflows/quality.yml'
  push:
    branches: [ main ]
>>>>>>> 156f6375

jobs:
  lint-and-scan:
    name: ESLint + Hook Scanner
    runs-on: ubuntu-latest
    timeout-minutes: 10
<<<<<<< HEAD
    
    steps:
      - name: Checkout code
        uses: actions/checkout@v4
      
      - name: Setup Node.js
        uses: actions/setup-node@v6
        with:
          node-version: '20'
          cache: 'npm'
      
      - name: Install dependencies
        run: npm ci
      
      - name: Run ESLint (strict mode)
        run: npm run lint -- --max-warnings 0
      
      - name: Scan for conditional hooks
        run: node scripts/scan-conditional-hooks.mjs
=======
    concurrency:
      group: lint-${{ github.ref }}
      cancel-in-progress: true
    steps:
      - uses: actions/checkout@v4
      - uses: actions/setup-node@v4
        with: { node-version: '20' }
      - run: npm ci
      - run: npm run lint
>>>>>>> 156f6375
<|MERGE_RESOLUTION|>--- conflicted
+++ resolved
@@ -1,16 +1,9 @@
-<<<<<<< HEAD
 name: Quality - Hook Safety & Linting
-=======
-name: ci/lint
->>>>>>> 156f6375
 
 on:
   push:
     branches: [ main, master ]
   pull_request:
-<<<<<<< HEAD
-    branches: [ main, master ]
-=======
     paths:
       - 'src/**'
       - 'scripts/**'
@@ -18,43 +11,29 @@
       - 'tsconfig*'
       - '.eslintrc*'
       - '.github/workflows/quality.yml'
-  push:
-    branches: [ main ]
->>>>>>> 156f6375
 
 jobs:
   lint-and-scan:
     name: ESLint + Hook Scanner
     runs-on: ubuntu-latest
     timeout-minutes: 10
-<<<<<<< HEAD
-    
+
+    concurrency:
+      group: lint-${{ github.ref }}
+      cancel-in-progress: true
+
     steps:
-      - name: Checkout code
-        uses: actions/checkout@v4
-      
-      - name: Setup Node.js
-        uses: actions/setup-node@v6
+      - uses: actions/checkout@v4
+      - uses: actions/setup-node@v4
         with:
           node-version: '20'
           cache: 'npm'
-      
-      - name: Install dependencies
-        run: npm ci
-      
-      - name: Run ESLint (strict mode)
-        run: npm run lint -- --max-warnings 0
-      
+
+      - run: npm ci
+
+      # Keep lint non-strict so warnings don't fail CI:
+      - name: Run ESLint
+        run: npm run lint
+
       - name: Scan for conditional hooks
-        run: node scripts/scan-conditional-hooks.mjs
-=======
-    concurrency:
-      group: lint-${{ github.ref }}
-      cancel-in-progress: true
-    steps:
-      - uses: actions/checkout@v4
-      - uses: actions/setup-node@v4
-        with: { node-version: '20' }
-      - run: npm ci
-      - run: npm run lint
->>>>>>> 156f6375
+        run: node scripts/scan-conditional-hooks.mjs