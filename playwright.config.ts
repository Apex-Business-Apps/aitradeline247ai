import { defineConfig, devices } from '@playwright/test';

export default defineConfig({
  testDir: './tests',
  fullyParallel: true,
  forbidOnly: !!process.env.CI,
  retries: process.env.CI ? 2 : 0,
  workers: process.env.CI ? 1 : undefined,
  reporter: 'html',
  use: {
    baseURL: process.env.BASE_URL || 'http://localhost:4173',
    trace: 'on-first-retry',
    screenshot: 'only-on-failure',
  },

  projects: [
    {
      name: 'chromium',
      use: { ...devices['Desktop Chrome'] },
    },
  ],

  webServer: {
    command: 'npm run preview',
    url: 'http://localhost:4173',
    reuseExistingServer: true,
    timeout: 120000,
  },
import { defineConfig } from '@playwright/test';

export default defineConfig({
  use: {
    baseURL: process.env.E2E_BASE_URL ?? 'http://localhost:4173',
  },
<<<<<<< HEAD
});
=======
});
>>>>>>> 340d3ddf
<|MERGE_RESOLUTION|>--- conflicted
+++ resolved
@@ -32,8 +32,4 @@
   use: {
     baseURL: process.env.E2E_BASE_URL ?? 'http://localhost:4173',
   },
-<<<<<<< HEAD
 });
-=======
-});
->>>>>>> 340d3ddf
