--- conflicted
+++ resolved
@@ -1,20 +1,19 @@
 import { defineConfig, devices } from '@playwright/test';
 
-const baseURL = process.env.E2E_BASE_URL || process.env.BASE_URL || 'http://localhost:4173';
+const baseURL =
+  process.env.E2E_BASE_URL ||
+  process.env.BASE_URL ||
+  'http://localhost:4173';
 
 export default defineConfig({
   testDir: './tests',
   fullyParallel: true,
   forbidOnly: !!process.env.CI,
   retries: process.env.CI ? 2 : 0,
-  workers: process.env.CI ? 1 : undefined,
+  workers: process.env.CI ? 1 : undefined, // throttle on CI, use all cores locally
   reporter: 'html',
   use: {
-<<<<<<< HEAD
-    baseURL: process.env.BASE_URL || process.env.E2E_BASE_URL || 'http://localhost:4173',
-=======
     baseURL,
->>>>>>> 06d1dd68
     trace: 'on-first-retry',
     screenshot: 'only-on-failure',
     bypassCSP: true,
@@ -27,12 +26,8 @@
   ],
   webServer: {
     command: 'npm run preview',
-    url: process.env.BASE_URL || 'http://localhost:4173',
+    url: baseURL,
     reuseExistingServer: true,
-<<<<<<< HEAD
-    timeout: 120_000,
-=======
     timeout: 120000,
->>>>>>> 06d1dd68
   },
 });