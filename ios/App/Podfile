--- conflicted
+++ resolved
@@ -2,11 +2,7 @@
 
 platform :ios, '13.0'
 use_frameworks! :linkage => :static
-<<<<<<< HEAD
-project File.expand_path('App.xcodeproj', __dir__) # resolve workspace correctly when run from CI or codemagic roots
-=======
 project File.join(__dir__, 'App.xcodeproj')
->>>>>>> 2ce67f6e
 
 def capacitor_pods
   pod 'Capacitor', :path => '../../node_modules/@capacitor/ios'
