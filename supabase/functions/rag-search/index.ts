/* eslint-disable @typescript-eslint/no-explicit-any */
// Supabase Edge Function / Node runtime compatible
// Purpose: handle RAG search with optional language filter
// Fix: avoid `no-prototype-builtins` by using Object.hasOwn

type Filters = Record<string, any>;

function hasOwn<T extends object>(obj: T, key: PropertyKey): boolean {
  return Object.hasOwn(obj as object, key);
}

function normalizeFilters(raw: unknown): Filters {
  if (raw && typeof raw === 'object') return raw as Filters;
  return {};
}

export async function handleRagSearch(body: any) {
  const filters = normalizeFilters(body?.filters);

  // Add language filter if not explicitly set (unless explicitly disabled)
  const shouldFilterByLanguage =
    !hasOwn(filters, 'lang') && body?.queryLang && body?.autoLang !== false;

  if (shouldFilterByLanguage) {
    filters.lang = body.queryLang;
<<<<<<< HEAD
    // log left as console for CI visibility; swap to your logger if present
=======
>>>>>>> a65865aa
    // eslint-disable-next-line no-console
    console.log(`Applied automatic language filter: ${body.queryLang}`);
  }

  // TODO: keep your existing search implementation here.
<<<<<<< HEAD
  // Return a neutral OK shape so CI doesn’t break.
=======
>>>>>>> a65865aa
  return {
    ok: true,
    filters,
    results: [],
  };
}

// Minimal HTTP wrapper for Supabase functions (Deno or Node-compatible)
export default async function handler(req: Request): Promise<Response> {
  try {
    const body = await req.json().catch(() => ({}));
    const data = await handleRagSearch(body);
    return new Response(JSON.stringify(data), {
      headers: { 'content-type': 'application/json' },
      status: 200,
    });
  } catch (err: any) {
    // eslint-disable-next-line no-console
    console.error('rag-search error', err);
    return new Response(JSON.stringify({ ok: false, error: String(err?.message ?? err) }), {
      headers: { 'content-type': 'application/json' },
      status: 500,
    });
  }
}<|MERGE_RESOLUTION|>--- conflicted
+++ resolved
@@ -1,7 +1,7 @@
 /* eslint-disable @typescript-eslint/no-explicit-any */
-// Supabase Edge Function / Node runtime compatible
-// Purpose: handle RAG search with optional language filter
-// Fix: avoid `no-prototype-builtins` by using Object.hasOwn
+// Supabase Edge Function (Node or Deno compatible)
+// Purpose: RAG search with optional language filter
+// Lint fix: avoid `no-prototype-builtins` by using Object.hasOwn
 
 type Filters = Record<string, any>;
 
@@ -23,19 +23,12 @@
 
   if (shouldFilterByLanguage) {
     filters.lang = body.queryLang;
-<<<<<<< HEAD
     // log left as console for CI visibility; swap to your logger if present
-=======
->>>>>>> a65865aa
     // eslint-disable-next-line no-console
     console.log(`Applied automatic language filter: ${body.queryLang}`);
   }
 
-  // TODO: keep your existing search implementation here.
-<<<<<<< HEAD
-  // Return a neutral OK shape so CI doesn’t break.
-=======
->>>>>>> a65865aa
+  // TODO: keep/replace with your real search implementation
   return {
     ok: true,
     filters,
