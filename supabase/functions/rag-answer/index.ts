--- conflicted
+++ resolved
@@ -39,8 +39,4 @@
     console.error('rag-answer error', err);
     return res.status(500).json({ ok: false, error: 'internal_error' });
   }
-<<<<<<< HEAD
 }
-=======
-}
->>>>>>> 340d3ddf
