--- conflicted
+++ resolved
@@ -12,11 +12,8 @@
     baseURL: process.env.BASE_URL || 'http://localhost:5000',
     trace: 'retain-on-failure',
     video: 'retain-on-failure',
-<<<<<<< HEAD
     bypassCSP: true, // bypass CSP so inline fixtures used in tests stop breaking Codemagic builds
-=======
     bypassCSP: true, // allow inline script/style overrides during tests
->>>>>>> b9ad580e
   },
   projects: [
     { name: 'chromium', use: { ...devices['Desktop Chrome'] } },
